--- conflicted
+++ resolved
@@ -307,12 +307,7 @@
             lambda: (
                 self.component_name_field_stats.setCurrentText(
                     self.component_name_field.currentText()
-<<<<<<< HEAD
                 ), self.update_layout()
-=======
-                ),
-                self.show_table(),
->>>>>>> dfcb5521
             )
         )
         for name in self.components["name"]:
@@ -1144,70 +1139,6 @@
         self.show_table_stats()
 
     """
-<<<<<<< HEAD
-    Refreshes displayed chart with new changes to the table.
-    """
-
-    def bar_chart(self):
-        component_data = []
-        threshold = float(self.threshold_field.text())
-
-        for row in range(self.table_widget.rowCount()):
-            failure_mode_item = self.table_widget.item(row, 0)
-            rpn_item = self.table_widget.item(row, 1)
-            if failure_mode_item and rpn_item:
-                component_data.append(
-                    {
-                        "id": int(row),
-                        "failure_mode": failure_mode_item.text(),
-                        "rpn": float(rpn_item.text()),
-                    }
-                )
-        # Clear the existing plot
-        self.main_figure.clear()
-
-        # Adjust the subplot for spacing
-        self.main_figure.subplots_adjust(
-            left=0.18
-        )  # You can adjust the value to suit your needs
-
-        # Extract the failure modes and RPN values
-        ids = [data["id"] for data in component_data]
-        rpn_values = [data["rpn"] for data in component_data]
-
-        # Convert the IDs to integers
-        ids = list(map(int, ids))
-
-        # Create a DataFrame for seaborn
-        df = pd.DataFrame({"Failure Mode ID": ids, "RPN": rpn_values})
-
-        # Create a bar plot
-        ax = self.main_figure.add_subplot(111)
-
-        # Set the color of the bars based on RPN values
-        colors = ["#5f9ea0" if rpn < threshold else "#FF6961" for rpn in rpn_values]
-        sns.barplot(x="Failure Mode ID", y="RPN", data=df, hue=colors,legend=False,ax=ax)
-
-        ax.axhline(threshold, color="#68855C", linestyle="--")
-        ax.set_ylabel("Risk Priority Number (RPN)")
-        ax.set_xlabel("Failure Mode ID")
-        component_name = self.component_name_field.currentText()
-        ax.set_title(component_name + " Risk Profile")
-        ax.tick_params(axis="x", rotation=0)
-
-        # Set the font to bold
-        font = {"weight": "bold"}
-        mpl.rc("font", **font)
-
-        # Set the x-axis ticks to integers only
-        ax.xaxis.set_major_locator(plt.MaxNLocator(integer=True))
-
-        # Refresh the canvas
-        self.canvas.draw()
-
-    """
-=======
->>>>>>> dfcb5521
     Gives user the option to download displayed figure.
     """
 
