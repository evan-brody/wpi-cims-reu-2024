"""

Project: AI-Based FMECA Tool
2023 Contributors: Nicholas Grabill, Stephanie Wang
2024 Contributors: Evan Brody, Karl Ramus, Esther Yu
Description: Implements the tool's GUI
Industry Mentor: Dr. Yehia Khalil
2023 Academic Mentors: Dr. Frank Zou, Dr. Tharindu De Alwis, Hammed Olayinka
2024 Academic Mentors: Dr. Frank Zou, Dr. Tharindu De Alwis, Yanping Pei, Grace Cao

File(s):
1) gui.py
    1a) Runs GUI implemented in Python w/ PyQt5 framework
2) statistics.py
    2a) Statistical modeling and analysis w/ framework described in paper
3) charts.py
    3a) Contains charts that can be generated 
4) part_info.db
    4a) Holds data for the GUI

NSF REU Project under grant DMS-2244306 in Industrial Mathematics & Statistics sponsored by Collins Aerospace and
Worcester Polytechnic Institute.

### TASK LIST ###

TODO: Refactor the code so that it can generate Weibull/Rayleigh plots for any component using defaults if data isn't
      provided. (WIP, this will take more doing)
TODO: Add bathtub curve in Statistics tab with options for parameter changes. (WIP, just need to write some code)
DONE: RPN & FSD should be Ints

TODO: UI Bug fixes
    DONE: Not putting in risk acceptance threshold makes main tool crash when try to generate
    TODO: Tables are same size so labels are cut off
    DONE: generating weibull distribution in stats tab crashes
    DONE: generating rayleigh distribution in stats tab crashes
    DONE: generate plot in stats distribution crashes app unless you modify something first
    DONE: Source Plot1,2,3 from database instead of hardcoded
    TODO: Variable plot sizes in stats tab
    DONE: Download chart button downloads blank jpeg
    DONE: Read database pulls from csv not local storage/current modified database
    DONE: Auto-update RPN
    DONE: Save RPN values should save it to a file not just locally
    DONE: modifying FSD variables should auto save to local database instead of having button do it
    DONE: invalid FSD variables should throw out of bounds warnings
    DONE: all data modification should just be in the table, no need for textboxes
    DONE: FMEA and FMECA buttons exist but don't do anything 
    DONE: risk acceptance should autocolor when table is generated
    DONE: risk acceptance should autocolor when table is updated
    TODO: detectability recommendation should reset when selected component is changed
    DONE: read database at startup
    DONE: automatically update database
    DONE: stats show table without selecting crashes
    DONE: synced component select between tabs
    DONE: fix crash on invalid cell input
    DONE: fix crash on chart generation without component selected
    TODO: auto refresh on statistics page
    DONE: make pie chart work
    DONE: Make "Refresh Table" reset to default values
    

DONE: bubbleplot should open to app and not browser
DONE: Search for components
DONE: generate_chart() if block to switch case
TODO: values() design fix, also figure out what it does ???
DONE: fix csv formatting. there shouldn't be spaces after commas
DONE: convert .csv to sqlite .db file
DONE: normalize database (4NF+)
DONE: re-implement dictionary database as pandas dataframe, populated from SQLite database
DONE: create charts.py to hold all charting functions

"""

import os, sys, sqlite3

sys.path.insert(0, os.path.dirname(os.path.dirname(os.path.abspath(__file__))))

import pandas as pd
import numpy as np
import matplotlib.pyplot as plt
from stats_and_charts import stats
from mpl_toolkits.mplot3d.art3d import Poly3DCollection
from matplotlib.figure import Figure
from matplotlib.backends.backend_qt5agg import FigureCanvasQTAgg as FigureCanvas
from PyQt5.QtWidgets import *
from PyQt5.QtGui import *
from PyQt5.QtCore import *
from stats_and_charts.charts import Charts
from matplotlib.backends.backend_qt5agg import NavigationToolbar2QT as NavigationToolbar

database_data = {}

"""

Name: MainWindow
Type: class
Description: MainWindow class that holds all of our functions for the GUI.

"""

class MainWindow(QMainWindow):
    DEFAULT_RISK_THRESHOLD = 1
    CURRENT_DIRECTORY = os.path.dirname(os.path.abspath(__file__))
    DB_PATH = os.path.join(os.path.dirname(__file__), os.pardir, "data")
    DB_NAME = "part_info.db"
    RECOMMENDATIONS = (
        "Recommended Detectability: 9-10 (Unacceptable)",
        "Recommended Detectability: 7-8 (Severe)",
        "Recommended Detectability: 4-6 (Medium)",
        "Recommended Detectability: 1-3 (Low)",
    )
    # Columns to show in the failure mode table.
    # These are DataFrame columns.
    FAIL_MODE_COLUMNS = (
        "desc",
        "rpn",
        "frequency",
        "severity",
        "detection",
        "lower_bound",
        "best_estimate",
        "upper_bound",
        "mission_time",
    )
    # The types associated with each.
    FAIL_MODE_COLUMN_TYPES = (str, int, int, int, int, float, float, float, float)
    # These are the actual labels to show.
    HORIZONTAL_HEADER_LABELS = [
        "Failure Modes",
        "RPN",
        "Frequency",
        "Severity",
        "Detectability",
        "Lower Bound (LB)",
        "Best Estimate (BE)",
        "Upper Bound (UB)",
        "Mission Time",
    ]

    """

    Name: __init__
    Type: function
    Description: Initializes baseline PyQt5 framework for connecting pieces of the GUI together.

    """

    def __init__(self):
        # These need to match one-to-one
        assert len(self.FAIL_MODE_COLUMNS) == len(self.FAIL_MODE_COLUMN_TYPES)

        # Initializes DataFrames.
        self.read_sql()

        self.current_row = 0
        self.current_column = 0
        self.refreshing_table = False
        self.risk_threshold = self.DEFAULT_RISK_THRESHOLD

        super().__init__()
        self.setWindowTitle("Component Failure Modes and Effects Analysis (FMEA)")
        self.setGeometry(100, 100, 1000, 572)
        self.setStyleSheet(
            "QPushButton { color: white; background-color: #C02F1D; }"
            "QLabel { color: #C02F1D; font-weight: bold; }"
            "QTableWidget { gridline-color: #C02F1D; } "
            "QLineEdit { border: 2px solid #C02F1D; }"
        )

        # Creating tabs widget
        self.central_widget = QTabWidget(self)
        self.setCentralWidget(self.central_widget)

        # Creating the tabs
        # self.user_instructions_tab = QWidget()  # Create a new tab
        # self.central_widget.addTab(
        #     self.user_instructions_tab, "User Instructions"
        # )  # Add the tab to the QTabWidget
        self.main_tool_tab = QWidget()  # Create a new tab
        self.central_widget.addTab(
            self.main_tool_tab, "Main Tool"
        )  # Add the tab to the QTabWidget
        self.statistics_tab = QWidget()  # Create a new tab
        self.central_widget.addTab(
            self.statistics_tab, "Statistics"
        )  # Add the tab to the QTabWidget
        # self.database_view_tab = QWidget()  # Create a new tab
        # self.central_widget.addTab(
        #     self.database_view_tab, "Database View"
        # )  # Add the tab to the QTabWidget

        # self._init_instructions_tab()

<<<<<<< HEAD
        self.init_main_tab()
        self.init_stats_tab()
        self.init_dep_tab()
=======
        # self._init_database_view_tab()

        self._init_main_tab()

        self._init_stats_tab()
>>>>>>> 3b78faaf

        self.counter = 0
        self.questions = (
            "Does this system have redundancy, i.e. multiple units of the same component/subsystem in the case one fails?",
            "Does this system have diversity, i.e. multiple components/subsystems that are responsible for the same function?",
            "Does this system have safety features, e.g. sensors, user-warnings, fail-safes?",
        )
        self.qindex = 0
        self.charts = Charts(self)

    def closeEvent(self, event) -> None:
        close_confirm = QMessageBox()
        close_confirm.setWindowTitle("Save and Exit")
        close_confirm.setText("Save before exiting?")
        close_confirm.setStandardButtons(
            QMessageBox.Yes | QMessageBox.No | QMessageBox.Cancel
        )
        close_confirm = close_confirm.exec()

        match close_confirm:
            case QMessageBox.Yes:
                self.save_sql()
                event.accept()
            case QMessageBox.No:
                event.accept()
            case QMessageBox.Cancel:
                event.ignore()
            case _:
                event.ignore()

    # def _init_instructions_tab(self):
    #     ### START OF USER INSTRUCTIONS TAB SETUP ###

    #     # Create a QVBoxLayout instance
    #     layout = QVBoxLayout()

    #     # Create a QLabel instance and set the text
    #     instructions1 = QLabel("Welcome to the Component FMEA Risk Mitigation Tool!")
    #     instructions1.setAlignment(Qt.AlignCenter)  # Center the text
    #     instructions1.setStyleSheet(
    #         "QLabel {font-size: 30px;}"
    #     )  # Set the text color to black and increase the font size

    #     # Create QLabel instances for the logos
    #     logo1 = QLabel()
    #     logo2 = QLabel()

    #     # Create QPixmap instances with the logo images
    #     pixmap1 = QPixmap("images/Collins_Aerospace_Logo.png").scaled(
    #         100, 100, Qt.KeepAspectRatio
    #     )
    #     pixmap2 = QPixmap("images/WPI_Inst_Prim_FulClr.png").scaled(
    #         100, 100, Qt.KeepAspectRatio
    #     )

    #     # Set the QPixmap to the QLabel
    #     logo1.setPixmap(pixmap1)
    #     logo2.setPixmap(pixmap2)

    #     self.instructions2 = QWidget
    #     self.instructions2 = QTextEdit()
    #     self.instructions2.setText(
    #         """
    #     Please choose whether you want to complete an FMEA or FMECA analysis by clicking one of the buttons on the right!
        
    #     Here is some information regarding use:
    #     1. The “Main Tool” Tab allows the user to input a component name and a risk acceptance threshold and subsequently generate a table with that component’s failure modes and associated attributes in the database. These attributes include RPN, Frequency, Severity, Detection, and Lower Bound, Best Estimate, and Upper Bound (Failures Per Million Hours), all of which may-or-may-not have previously established values and are user-editable.
    #         - By filling in and saving the RPN values, the user is able to generate a bar and pie chart of those failure modes at any given time. The charts dynamically update with the table and can be regenerated via their respective buttons.
    #         - By filling in and saving the Frequency, Severity, and Detection values, the user is able to generate a 3D risk profile (a cuboid) and a 3D scatterplot of those failure modes at any given time. The color of these 3D plots ranges from green, yellow, and red to respectively reflect low, medium, and high-risk classifications extrapolated from a risk matrix.
    #         - The Lower Bound, Best Estimate, and Upper Bound values, given in Failures Per Million Hours (FPMH), are provided to guide the user to make an informed decision about an acceptable frequency value for its component. Furthermore, by hovering the mouse of the “Frequency” input text box, the user can receive a suggested frequency value based on the built-in “Humanoid in the Loop” mechanic.
    
    #     2. The “Database” tab allows the user to browse the entire database of components and their values for RPN, Frequency, Severity, Detection, Lower Bound, Best Estimate, and Upper Bound. Unestablished RPN values are automatically set to 1, while every other unestablished value is automatically set to 0. While component attribute values are editable, the user must always input a known component name from the database.

    #     3. The “Statistics tab allows the user to generate a neural network, regression, etc. [WORK IN PROGRESS]
        
    #     """
    #     )

    #     font = QFont()
    #     font.setPointSize(16)  # Set this to the desired size
    #     self.instructions2.setFont(font)

    #     # Set textEdit as ReadOnly
    #     self.instructions2.setReadOnly(True)

    #     # Create a QHBoxLayout for the header
    #     header_layout = QHBoxLayout()

    #     # Add the buttons to the header layout
    #     header_layout.addWidget(logo1)
    #     header_layout.addStretch(2)  # Add flexible space
    #     header_layout.addWidget(instructions1)
    #     header_layout.addStretch(2)  # Add flexible space
    #     header_layout.addWidget(logo2)

    #     # adding fmea/fmeca buttons to layout
    #     # fmea_button = QPushButton("FMEA")
    #     # fmeca_button = QPushButton("FMECA")
    #     # logos_buttons_layout = QVBoxLayout()
    #     # logos_buttons_layout.addWidget(fmea_button)
    #     # logos_buttons_layout.addWidget(fmeca_button)

    #     # Add the header layout and the instructions2 widget to the main layout
    #     # header_layout.addLayout(logos_buttons_layout)
    #     layout.addLayout(header_layout)
    #     layout.addWidget(self.instructions2)

    #     # Set the layout on the User Instructions tab
    #     # self.user_instructions_tab.setLayout(layout)

    #     ### END OF USER INSTRUCTIONS TAB SETUP ###

    # def _init_database_view_tab(self):
    #     ### START OF DATABASE VIEW TAB SETUP ###

    #     # Create the database view layout
    #     self.database_view_layout = QVBoxLayout(self.database_view_tab)

    #     # Create and add the read database button
    #     self.read_database_button = QPushButton("Refresh Database")
    #     # self.read_database_button.clicked.connect(self.read_database)
    #     self.database_view_layout.addWidget(self.read_database_button)

    #     # Create and add the table widget for database view
    #     self.database_table_widget = QTableWidget()
    #     self.database_view_layout.addWidget(self.database_table_widget)

    #     # self.read_database()
    #     ### END OF DATABASE VIEW TAB SETUP ###

    def _init_main_tab(self):
        ### START OF MAIN TAB SETUP ###

        # Create the main layout for the Main Tool tab
        self.main_layout = QHBoxLayout(self.main_tool_tab)

        # Create the left layout for input fields and table
        self.left_layout = QVBoxLayout()

        # Creating label to designate component selection
        self.component_selection = QLabel("Component Selection: ")
        self.left_layout.addWidget(self.component_selection)

        # Create and add the component name dropdown menu
        search_and_dropdown_layout = QHBoxLayout()

        self.component_search_field = QLineEdit(self)
        self.component_search_field.setPlaceholderText("Search for a component...")
        self.component_search_field.textChanged.connect(self.filter_components)
        search_and_dropdown_layout.addWidget(self.component_search_field)

        self.component_name_field = QComboBox(self)
        self.component_name_field.activated.connect(
            lambda: (
                self.component_name_field_stats.setCurrentText(
                    self.component_name_field.currentText()
                ),
                self.update_layout(),
            )
        )
        self.populate_component_dropdown(self.components["name"])
        search_and_dropdown_layout.addWidget(self.component_name_field)

        self.left_layout.addLayout(search_and_dropdown_layout)

        # Create and add the risk acceptance threshold field
        self.threshold_label = QLabel("Risk Acceptance Threshold:")
        self.threshold_field = QLineEdit()
        self.threshold_field.setText(str(self.DEFAULT_RISK_THRESHOLD))
        self.threshold_field.editingFinished.connect(
            lambda: (self.read_risk_threshold(), self.update_layout())
        )
        self.threshold_field.setToolTip(
            "Enter the maximum acceptable RPN: must be an integer value in [1-1000]."
        )
        self.left_layout.addWidget(self.threshold_label)
        self.left_layout.addWidget(self.threshold_field)

        # Create and add the submit button
        self.submit_button = QPushButton("Reset to Default")
        self.submit_button.clicked.connect(
            lambda: (self.reset_df(), self.update_layout())
        )
        self.left_layout.addWidget(self.submit_button)

        # Create and add the table widget
        self.table_widget = QTableWidget()
        self.table_widget.setColumnCount(len(self.HORIZONTAL_HEADER_LABELS))
        self.table_widget.setHorizontalHeaderLabels(self.HORIZONTAL_HEADER_LABELS)
        header = self.table_widget.horizontalHeader()
        for i in range(len(self.HORIZONTAL_HEADER_LABELS)):
            item = header.model().headerData(i, Qt.Horizontal)
            headerItem = QTableWidgetItem(str(item))
            headerItem.setTextAlignment(Qt.AlignLeft)
            self.table_widget.setHorizontalHeaderItem(i, headerItem)
        self.table_widget.setColumnWidth(0, 250)  # Failure Mode
        self.table_widget.setColumnWidth(1, 80)  # RPN
        self.table_widget.setColumnWidth(2, 80)  # Frequency
        self.table_widget.setColumnWidth(3, 80)  # Severity
        self.table_widget.setColumnWidth(4, 80)  # Detectability
        self.table_widget.setColumnWidth(5, 110)  # Lower Bound
        self.table_widget.setColumnWidth(6, 110)  # Best Estimate
        self.table_widget.setColumnWidth(7, 110)  # Upper Bound
        self.table_widget.setColumnWidth(8, 110)  # Mission Time
        # self.table_widget.setColumnWidth(10, 150)  # Mission Time
        self.table_widget.verticalHeader().setDefaultSectionSize(32)
        self.table_widget.verticalHeader().setMaximumSectionSize(32)
        self.table_widget.verticalScrollBar().setMaximum(10 * 30)
        self.table_widget.itemChanged.connect(self.table_changed_main)

        self.table_widget.cellClicked.connect(self.cell_clicked)
        self.left_layout.addWidget(self.table_widget)

        # Add the left layout to the main layout
        self.main_layout.addLayout(self.left_layout)
        self.main_layout.setStretchFactor(
            self.left_layout, 2
        )  # make the left layout 3 times wider than the right

        # Create the right layout for the chart
        self.right_layout = QVBoxLayout()

        # Create label for the graphing
        self.plotting_label = QLabel("Data Visualization: ")
        self.right_layout.addWidget(self.plotting_label)

        # Create dropdown menu for holding charts we want to give the option of generating
        self.chart_name_field_main_tool = QComboBox(self)
        self.chart_name_field_main_tool.addItem("Select a Chart")
        self.chart_name_field_main_tool.addItem("Bar Chart")
        self.chart_name_field_main_tool.addItem("Pie Chart")
        self.chart_name_field_main_tool.addItem("3D Risk Plot")
        self.chart_name_field_main_tool.addItem("Scatterplot")
        self.chart_name_field_main_tool.addItem("Bubbleplot")
        self.chart_name_field_main_tool.activated.connect(self.generate_main_chart)
        self.right_layout.addWidget(self.chart_name_field_main_tool)

        # Create the matplotlib figure and canvas
        self.main_figure = plt.figure()
        self.canvas = FigureCanvas(self.main_figure)
        self.right_layout.addWidget(self.canvas)

        # Scrolling and zoom in/out functionality
        self.toolbar = NavigationToolbar(self.canvas, self)
        self.right_layout.addWidget(self.toolbar)

        # Create and add the generate chart button
        # self.generate_chart_button = QPushButton("Generate Chart")
        # self.generate_chart_button.clicked.connect(self.generate_main_chart)
        # self.right_layout.addWidget(self.generate_chart_button)

        # Create and add the download chart button
        # self.download_chart_button = QPushButton("Download Chart")
        # self.download_chart_button.clicked.connect(
        #     lambda: self.download_chart(self.main_figure)
        # )
        # self.right_layout.addWidget(self.download_chart_button)

        # Add a stretch to the right layout
        self.right_layout.addStretch()

        # Add the right layout to the main layout
        self.main_layout.addLayout(self.right_layout)
        self.main_layout.setStretchFactor(
            self.right_layout, 2
        )  # the right layout stays with default size

        # Create a QHBoxLayout for the navigation buttons
        self.nav_button_layout = QHBoxLayout()

        # Initialize the selected index and the maximum number of IDs to show
        self.selected_index = 0
        self.max_ids = 10

        # Create and connect the navigation buttons
        self.prev_button = QPushButton("Previous")
        self.prev_button.clicked.connect(self.show_previous)
        self.nav_button_layout.addWidget(self.prev_button)

        # Add spacing between the buttons
        self.nav_button_layout.addSpacing(10)

        self.next_button = QPushButton("Next")
        self.next_button.clicked.connect(self.show_next)
        self.nav_button_layout.addWidget(self.next_button)

        # Add the nav_button_layout to the left layout
        self.left_layout.addLayout(self.nav_button_layout)

        ### END OF MAIN TAB SETUP ###

    def _init_stats_tab(self):
        ### START OF STATISTICS TAB SETUP ###

        # Create main layout
        main_layout_stats = QHBoxLayout(self.statistics_tab)

        # Left layout for component info and table
        left_layout_stats = QVBoxLayout()

        # Creating label to designate component selection
        self.component_selection_stats = QLabel("Component Selection: ")
        left_layout_stats.addWidget(self.component_selection_stats)

        # Create and add the component name dropdown menu
        self.component_name_field_stats = QComboBox(self)
        self.component_name_field_stats.addItem("Select a Component")
        self.component_name_field_stats.activated.connect(
            lambda: (
                self.component_name_field.setCurrentText(
                    self.component_name_field_stats.currentText()
                ),
                self.update_layout(),
            )
        )
        for name in self.components["name"]:
            self.component_name_field_stats.addItem(name)
        self.left_layout.addWidget(self.component_name_field_stats)
        left_layout_stats.addWidget(self.component_name_field_stats)

        # Create and add the submit button
        self.stat_submit_button = QPushButton("Show Table")
        self.stat_submit_button.clicked.connect(
            lambda: self.populate_table(self.table_widget_stats, self.comp_fails)
        )
        left_layout_stats.addWidget(self.stat_submit_button)

        # Create button for detectability recommendation
        self.detectability_button_stats = QPushButton(
            "Get Detectability Recommendation"
        )
        self.detectability_button_stats.clicked.connect(self.ask_questions)
        left_layout_stats.addWidget(self.detectability_button_stats)

        # Create and add the table widget
        self.table_widget_stats = QTableWidget()
        self.table_widget_stats.setColumnCount(len(self.HORIZONTAL_HEADER_LABELS))
        self.table_widget_stats.setHorizontalHeaderLabels(self.HORIZONTAL_HEADER_LABELS)
        self.table_widget_stats.setColumnWidth(0, 150)  # ID
        self.table_widget_stats.setColumnWidth(1, 150)  # Failure Mode
        self.table_widget_stats.setColumnWidth(3, 150)  # RPN
        self.table_widget_stats.setColumnWidth(4, 150)  # Frequency
        self.table_widget_stats.setColumnWidth(5, 150)  # Severity
        self.table_widget_stats.setColumnWidth(6, 150)  # Detectability
        self.table_widget_stats.setColumnWidth(7, 150)  # Mission Time
        self.table_widget_stats.setColumnWidth(8, 150)  # Lower Bound
        self.table_widget_stats.setColumnWidth(9, 150)  # Lower Bound
        self.table_widget_stats.setColumnWidth(10, 150)  # Best Estimate
        self.table_widget_stats.verticalHeader().setDefaultSectionSize(32)
        self.table_widget_stats.verticalHeader().setMaximumSectionSize(32)
        self.table_widget_stats.verticalScrollBar().setMaximum(10 * 30)
        self.table_widget_stats.cellClicked.connect(self.cell_clicked)
        left_layout_stats.addWidget(self.table_widget_stats)

        # Create a QHBoxLayout for the navigation buttons
        self.nav_button_layout_stats = QHBoxLayout()

        # Initialize the selected index and the maximum number of IDs to show
        self.selected_index_stats = 0
        self.max_ids_stats = 10

        # Create and connect the navigation buttons
        self.prev_button_stats = QPushButton("Previous")
        self.prev_button_stats.clicked.connect(self.show_previous_stats)
        self.nav_button_layout_stats.addWidget(self.prev_button_stats)

        # Add spacing between the buttons
        self.nav_button_layout_stats.addSpacing(10)

        self.next_button_stats = QPushButton("Next")
        self.next_button_stats.clicked.connect(self.show_next_stats)
        self.nav_button_layout_stats.addWidget(self.next_button_stats)

        # Add the nav_button_layout to the left layout
        left_layout_stats.addLayout(self.nav_button_layout_stats)

        # Creating right layout for graphs in stats tab
        right_layout_stats = QVBoxLayout()

        # Create label for the graphing
        self.stat_modeling_tag = QLabel("Statistical Modeling: ")
        right_layout_stats.addWidget(self.stat_modeling_tag)

        # Create dropdown menu for holding charts we want to give the option of generating
        self.chart_name_field_stats = QComboBox(self)
        self.chart_name_field_stats.addItem("Select a Chart")
        self.chart_name_field_stats.addItem("Weibull Distribution")
        self.chart_name_field_stats.addItem("Rayleigh Distribution")
        self.chart_name_field_stats.addItem("Bathtub Curve")
        right_layout_stats.addWidget(self.chart_name_field_stats)

        # Matplotlib canvases with tab widget (hardcoded for one component)
        self.stats_tab = QTabWidget()
        self.stats_tab_canvas1 = FigureCanvas(Figure())
        # self.stats_tab_canvas2 = FigureCanvas(Figure())
        # self.stats_tab_canvas3 = FigureCanvas(Figure())
        self.stats_tab.addTab(self.stats_tab_canvas1, "Failure Mode 1")
        # self.stats_tab.addTab(self.stats_tab_canvas2, "Failure Mode 2")
        # self.stats_tab.addTab(self.stats_tab_canvas3, "Failure Mode 3")
        right_layout_stats.addWidget(self.stats_tab)

        # Create and add the generate chart button
        self.generate_chart_button_stats = QPushButton("Generate Chart")
        self.generate_chart_button_stats.clicked.connect(self.generate_stats_chart)
        right_layout_stats.addWidget(self.generate_chart_button_stats)

        # Create and add the download chart button (non-functional)
        self.download_chart_button_stats = QPushButton("Download Chart")
        self.download_chart_button_stats.clicked.connect(
            lambda: self.download_chart(self.stats_tab_canvas1.figure)
        )
        right_layout_stats.addWidget(self.download_chart_button_stats)

        # Add left and right layouts to the main layout
        main_layout_stats.addLayout(left_layout_stats, 4)
        main_layout_stats.addLayout(right_layout_stats, 6)

        ### END OF STATISTICS TAB SETUP ###

    def init_dep_tab(self):
        pass

    def update_layout(self):
        self.refreshing_table = True
        self.populate_table(self.table_widget, self.comp_fails)
        self.populate_table(self.table_widget_stats, self.comp_fails)
        self.generate_main_chart()

        for row in range(len(self.comp_data.index)):
            rpn_item = self.table_widget.item(row, 1)
            if int(rpn_item.text()) > self.risk_threshold:
                rpn_item.setBackground(QColor(255, 102, 102))  # muted red
            else:
                rpn_item.setBackground(QColor(102, 255, 102))  # muted green

        self.refreshing_table = False

    def table_changed_main(self, item):
        if self.refreshing_table:
            return
        self.save_to_df(item)
        self.populate_table(self.table_widget_stats, self.comp_fails)
        self.generate_main_chart()

    """

    Name: generate_chart
    Type: function
    Description: Uses dropdown menu to generate the desired chart in the main tool tab.

    """

    def generate_main_chart(self):
        if "Select a Component" == self.component_name_field.currentText():
            self.chart_name_field_main_tool.setCurrentText("Select a Chart")
            QMessageBox.warning(self, "Error", "Please select a component first.")
            return

        match (self.chart_name_field_main_tool.currentText()):
            case "Bar Chart":
                self.charts.bar_chart()
            case "Pie Chart":
                self.charts.pie_chart()
            case "3D Risk Plot":
                self.charts.plot_3D([self.current_row, self.current_column])
            case "Scatterplot":
                self.charts.scatterplot()
            case "Bubbleplot":
                self.charts.bubble_plot()

    def generate_stats_chart(self):
        match (self.chart_name_field_stats.currentText()):
            case "Weibull Distribution":
                self.update_weibull_canvas()
            case "Rayleigh Distribution":
                self.update_rayleigh_canvas()
            case "Bathtub Curve":
                self.update_bathtub_canvas()

    """

    Name: bathtub
    Type: function
    Description: Invokes the bathtub function in stats.py to populate the canvas with a histogram PDF plot.

    """

    def update_bathtub_canvas(self):
        N = 1000
        T = 20
        t1 = 1
        t2 = 10

        self.stats_tab_canvas1.figure.clear()
        # self.stats_tab_canvas2.figure.clear()
        # self.stats_tab_canvas3.figure.clear()

        self.stats_tab.clear()

        fig1 = stats._bathtub(N, T, t1, t2)
        # fig2 = stats._bathtub(N, T, t1, t2)
        # fig3 = stats._bathtub(N, T, t1, t2)

        self.stats_tab_canvas1.figure = fig1
        self.stats_tab_canvas1.figure.tight_layout()
        self.stats_tab_canvas1.draw()
        # self.stats_tab_canvas2.figure = fig2
        # self.stats_tab_canvas2.figure.tight_layout()
        # self.stats_tab_canvas2.draw()
        # self.stats_tab_canvas3.figure = fig3
        # self.stats_tab_canvas3.figure.tight_layout()
        # self.stats_tab_canvas3.draw()

        # Add tabs after generating the graphs
        self.stats_tab.addTab(self.stats_tab_canvas1, "Plot 1")
        # self.stats_tab.addTab(self.stats_tab_canvas2, "Plot 2")
        # self.stats_tab.addTab(self.stats_tab_canvas3, "Plot 3")

    """
    
    Name: update_rayleigh_canvas
    Type: function
    Description: Invokes the rayleigh function in stats.py to populate the canvas with a histogram PDF plot.
    
    """

    def update_rayleigh_canvas(self):
        # Clear the existing figures before displaying new ones
        self.stats_tab_canvas1.figure.clear()
        # self.stats_tab_canvas2.figure.clear()
        # self.stats_tab_canvas3.figure.clear()

        # Clear the existing tabs
        self.stats_tab.clear()

        fig1 = stats._rayleigh(self.values())
        # fig2 = stats._rayleigh(self.values())
        # fig3 = stats._rayleigh(self.values())

        # Update the canvas with the new figures
        self.stats_tab_canvas1.figure = fig1
        self.stats_tab_canvas1.figure.tight_layout()
        self.stats_tab_canvas1.draw()
        # self.stats_tab_canvas2.figure = fig2
        # self.stats_tab_canvas2.figure.tight_layout()
        # self.stats_tab_canvas2.draw()
        # self.stats_tab_canvas3.figure = fig3
        # self.stats_tab_canvas3.figure.tight_layout()
        # self.stats_tab_canvas3.draw()

        # Add tabs after generating the graphs
        self.stats_tab.addTab(self.stats_tab_canvas1, "Plot 1")
        # self.stats_tab.addTab(self.stats_tab_canvas2, "Plot 2")
        # self.stats_tab.addTab(self.stats_tab_canvas3, "Plot 3")

    """
    
    Name: updateWeibullCavas
    Type: function
    Description: Invokes the weibull function in stats.py to populate the cavas with a histogram PDF plot.
    
    """

    def update_weibull_canvas(self):
        # Clear the existing figures before displaying new ones
        self.stats_tab_canvas1.figure.clear()
        # self.stats_tab_canvas2.figure.clear()
        # self.stats_tab_canvas3.figure.clear()

        # Clear the existing tabs
        self.stats_tab.clear()

        fig1 = stats._weibull(self.values())
        # fig2 = stats._weibull(self.values())
        # fig3 = stats._weibull(self.values())

        # Update the canvas with the new figures
        self.stats_tab_canvas1.figure = fig1
        self.stats_tab_canvas1.figure.tight_layout()
        self.stats_tab_canvas1.draw()
        # self.stats_tab_canvas2.figure = fig2
        # self.stats_tab_canvas2.figure.tight_layout()
        # self.stats_tab_canvas2.draw()
        # self.stats_tab_canvas3.figure = fig3
        # self.stats_tab_canvas3.figure.tight_layout()
        # self.stats_tab_canvas3.draw()

        self.stats_tab.addTab(self.stats_tab_canvas1, "Plot 1")
        # self.stats_tab.addTab(self.stats_tab_canvas2, "Plot 2")
        # self.stats_tab.addTab(self.stats_tab_canvas3, "Plot 3")

    """
    Pulls default data from part_info.db and stores it in a pandas DataFrame.
    """

    def read_sql(self) -> None:
        DB_PATH = os.path.abspath(
            os.path.join(self.CURRENT_DIRECTORY, self.DB_PATH, self.DB_NAME)
        )
        if not os.path.isfile(DB_PATH):
            raise FileNotFoundError("could not find database file.")
        self.conn = sqlite3.connect(DB_PATH)
        self.components = pd.read_sql_query("SELECT * FROM components", self.conn)
        self.fail_modes = pd.read_sql_query("SELECT * FROM fail_modes", self.conn)
        self.default_comp_fails = pd.read_sql_query(
            "SELECT * FROM comp_fails", self.conn
        )
        self.comp_fails = pd.read_sql_query("SELECT * FROM local_comp_fails", self.conn)
        # Calculates RPN = Frequency * Severity * Detection
        self.default_comp_fails.insert(
            3,
            "rpn",
            [
                int(row["frequency"] * row["severity"] * row["detection"])
                for _, row in self.comp_fails.iterrows()
            ],
            True,
        )
        self.comp_fails.insert(
            3,
            "rpn",
            [
                int(row["frequency"] * row["severity"] * row["detection"])
                for _, row in self.comp_fails.iterrows()
            ],
            True,
        )
        self.df = pd.merge(self.comp_fails, self.components, left_on="comp_id", right_on="id")
        self.df = pd.merge(self.df, self.fail_modes, left_on="fail_id", right_on="id")
        self.df.drop(labels=["cf_id", "comp_id", "fail_id", "id_x", "id_y"], axis=1, inplace=True)
        self.df.to_csv(path_or_buf=os.path.abspath(os.path.join(self.CURRENT_DIRECTORY, 
                                                    os.path.join(os.path.dirname(__file__), os.pardir, "rnn"), "tmp_db"))
        )

    def reset_df(self) -> None:
        if not (hasattr(self, "comp_fails") and hasattr(self, "default_comp_fails")):
            return
        self.comp_fails = self.default_comp_fails.copy()

    def read_risk_threshold(self):
        try:
            risk_threshold = float(self.threshold_field.text())
            # error checking for risk value threshold
            if not (1 <= risk_threshold <= 1000):
                error_message = "Error: Please re-enter a risk threshold value between 1 and 1000, inclusive."
                QMessageBox.warning(self, "Value Error", error_message)
        except:
            risk_threshold = self.DEFAULT_RISK_THRESHOLD
        self.risk_threshold = risk_threshold
        return risk_threshold

    """
    Populates a table with failure modes associated with a specific component.
    """

    def populate_table(self, table_widget, data_source) -> None:
        # clear existing table data (does not affect underlying database)
        table_widget.clearContents()

        # retrieve component name from text box
        component_name = self.component_name_field.currentText()

        # Update the column header for "Failure Mode"
        header_labels_static = self.HORIZONTAL_HEADER_LABELS[1:]
        table_widget.setHorizontalHeaderLabels(
            [f"{component_name} Failure Modes"] + header_labels_static
        )

        # Update the maximum number of IDs to show
        self.max_ids = 10

        # drop_duplicates shouldn't be necessary here, since components are unique. Just in case, though.
        # np.sum is a duct-tapey way to convert to int, since you can't directly
        self.comp_id = np.sum(
            self.components[
                self.components["name"] == component_name
            ].drop_duplicates()["id"]
        )

        self.comp_data = (
            data_source[data_source["comp_id"] == self.comp_id]
            .head(self.max_ids)
            .reset_index(drop=True)
        )

        self.comp_data = pd.merge(
            self.fail_modes, self.comp_data, left_on="id", right_on="fail_id"
        )

        # id column is identical to fail_id column, so we can drop it.
        self.comp_data = self.comp_data.drop(columns="id")

        # Set the row count of the table widget
        table_widget.setRowCount(self.max_ids)

        for row, data in self.comp_data.iterrows():
            for i, key in enumerate(self.FAIL_MODE_COLUMNS):
                table_widget.setItem(row, i, QTableWidgetItem(str(data[key])))

    """
    Records the location of a cell when it's clicked.
    """

    def cell_clicked(self, row, column):
        self.current_row = row
        self.current_column = column

    """
    DONE: get lower bound, geometric mean, and upper bound from dataset, for the component passed in
    """

    def values(self):
        return np.array([self.comp_data.at[self.current_row,'lower_bound'],
                         self.comp_data.at[self.current_row,'best_estimate'],
                         self.comp_data.at[self.current_row,'upper_bound']])

    # Executes and commits an SQL query on this window's database connection
    def exec_SQL(self, query) -> None:
        self.conn.execute(query)
        self.conn.commit()

    # Saves individual values in the UI to self.comp_fails
    def save_to_df(self, item: QTableWidgetItem) -> None:
        if self.refreshing_table or not hasattr(self, "comp_data"):
            return
        i, j = item.row(), item.column()

        # In case the user is editing a cell below the displayed information.
        if i >= len(self.comp_data.index):
            self.refreshing_table = True
            item.setText("")
            self.refreshing_table = False
            return

        row = self.comp_fails["cf_id"] == self.comp_data.iloc[i]["cf_id"]
        column = self.FAIL_MODE_COLUMNS[j]
        new_val = item.text()

        self.refreshing_table = True
        # Catch invalid entry fields
        if j < 2:
            item.setText(str(self.comp_data.iloc[i][column]))
            self.refreshing_table = False

            QMessageBox.warning(self, "Error", "Cannot edit these fields.")
            return

        try:
            new_val = self.FAIL_MODE_COLUMN_TYPES[j](new_val)
            if not (1 <= new_val <= 10) and (2 <= j <= 4):
                item.setText(str(self.comp_data.iloc[i, j + 3]))
                self.refreshing_table = False

                QMessageBox.warning(
                    self, "Error", "Input must be an integer from 1 to 10, inclusive."
                )
                return
            self.comp_fails.loc[row, column] = new_val
        except ValueError:
            item.setText(str(self.comp_data.iloc[i, j + 3]))
            self.refreshing_table = False

            QMessageBox.warning(self, "Error", "Invalid input for cell type.")
            return

        # If the user is updating FSD, update RPN
        if 2 <= j <= 4:
            new_rpn = int(
                (
                    self.comp_fails.loc[row, "frequency"]
                    * self.comp_fails.loc[row, "severity"]
                    * self.comp_fails.loc[row, "detection"]
                ).iloc[0]
            )
            self.comp_fails.loc[row, "rpn"] = new_rpn
            self.table_widget.setItem(i, 1, QTableWidgetItem(str(new_rpn)))

            rpn_item = self.table_widget.item(i, 1)
            if int(rpn_item.text()) > self.risk_threshold:
                rpn_item.setBackground(QColor(255, 102, 102))  # muted red
            else:
                rpn_item.setBackground(QColor(102, 255, 102))  # muted green
        self.refreshing_table = False

    # Saves local values to the database
    def save_sql(self) -> None:
        for _, row in self.comp_fails.iterrows():
            self.exec_SQL(
                f"""
                UPDATE local_comp_fails
                SET frequency={row["frequency"]},
                    severity={row["severity"]},
                    detection={row["detection"]},
                    lower_bound={row["lower_bound"]},
                    best_estimate={row["best_estimate"]},
                    upper_bound={row["upper_bound"]},
                    mission_time={row["mission_time"]}
                WHERE
                    cf_id={row["cf_id"]}
                """
            )

    """
    Refreshes table to the previous page.
    """

    def show_previous(self):
        # so that it doesn't go below 0
        self.selected_index = max(0, self.selected_index - self.max_ids)
        self.populate_table(self.table_widget, self.comp_fails)

    """
    Description: Refreshes statistics table to the previous page.
    """

    def show_previous_stats(self):
        # so that it doesn't go below 0
        self.selected_index_stats = max(
            0, self.selected_index_stats - self.max_ids_stats
        )
        self.populate_table(self.table_widget_stats, self.comp_fails)

    """
    Refreshes table to the next page.
    """

    def show_next(self):
        component_name = self.component_name_field.currentText()
        component_data = database_data.get(component_name, [])
        total_pages = len(component_data) // self.max_ids
        if len(component_data) % self.max_ids != 0:
            total_pages += 1

        if self.selected_index + self.max_ids < len(component_data):
            self.selected_index += self.max_ids
        elif (
            self.selected_index + self.max_ids >= len(component_data)
            and self.selected_index // self.max_ids < total_pages - 1
        ):
            self.selected_index = (total_pages - 1) * self.max_ids
        self.populate_table(self.table_widget, self.comp_fails)

    """
    Refreshes statistics table to the next page.
    """

    def show_next_stats(self):
        component_name = self.component_name_field_stats.currentText()
        component_data = database_data.get(component_name, [])
        total_pages = len(component_data) // self.max_ids_stats
        if len(component_data) % self.max_ids_stats != 0:
            total_pages += 1

        if self.selected_index_stats + self.max_ids_stats < len(component_data):
            self.selected_index_stats += self.max_ids_stats
        elif (
            self.selected_index_stats + self.max_ids_stats >= len(component_data)
            and self.selected_index_stats // self.max_ids_stats < total_pages - 1
        ):
            self.selected_index_stats = (total_pages - 1) * self.max_ids_stats
        self.populate_table(self.table_widget_stats, self.comp_fails)

    """
    Gives user the option to download displayed figure.
    """

    def download_chart(self, figure):
        file_path, _ = QFileDialog.getSaveFileName(
            self, "Save Image", "", "JPEG (*.jpg);;All Files (*)"
        )
        self.main_figure
        figure.savefig(file_path, format="jpg", dpi=300)

    def ask_questions(self):
        if self.qindex < len(self.questions):
            reply = QMessageBox.question(
                self,
                "Question",
                self.questions[self.qindex],
                QMessageBox.Yes | QMessageBox.No,
                QMessageBox.No,
            )

            if reply == QMessageBox.Yes:
                self.counter += 1

            self.qindex += 1
            self.ask_questions()
        else:
            self.show_recommendation()

    def show_recommendation(self):
        QMessageBox.information(
            self, "Recommendation", self.RECOMMENDATIONS[self.counter]
        )

    def filter_components(self, search_query):
        filtered_components = [
            component
            for component in self.components["name"]
            if search_query.lower() in component.lower()
        ]
        self.populate_component_dropdown(filtered_components)

    def populate_component_dropdown(self, components):
        self.component_name_field.clear()
        self.component_name_field.addItem("Select a Component")
        for name in components:
            self.component_name_field.addItem(name)


if __name__ == "__main__":
    # QApplication.setAttribute(Qt.AA_EnableHighDpiScaling)
    app = QApplication(sys.argv)
    window = MainWindow()
    window.show()
    sys.exit(app.exec_())<|MERGE_RESOLUTION|>--- conflicted
+++ resolved
@@ -190,17 +190,9 @@
 
         # self._init_instructions_tab()
 
-<<<<<<< HEAD
         self.init_main_tab()
         self.init_stats_tab()
         self.init_dep_tab()
-=======
-        # self._init_database_view_tab()
-
-        self._init_main_tab()
-
-        self._init_stats_tab()
->>>>>>> 3b78faaf
 
         self.counter = 0
         self.questions = (
