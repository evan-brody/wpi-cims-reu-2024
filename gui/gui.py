"""

Project: AI-Based FMEA Tool
2023 Contributor(s): Nicholas Grabill, Stephanie Wang
2024 Contributor(s): Evan Brody, Karl Ramus, Esther Yu
Description: Blah, blah. Blah.
Industry Mentor(s): Dr. Yehia Khalil
Academic Mentor(s): Dr. Frank Zou, Dr. Tharindu DeAlwis, Hammed Olayinka

File(s):
1) gui.py
    1a) Runs GUI implemented in Python w/ PyQt5 framework
2) statistics.py
    2a) Statistical modeling and analysis w/ framework described in paper
3) database.csv
    3a) Holds data for the GUI
4) humanoid.csv
    4a) Holds data for the "Expert Humanoid in the Loop"

NSF REU Project under grant DMS-2244306 in Industrial Mathematics & Statistics sponsored by Collins Aerospace and
Worcester Polytechnic Institute.

### TASK LIST ###

TODO: Refactor the code so that it can generate Weibull/Rayleigh plots for any component using defaults if data isn't
      provided. (WIP, this will take more doing)
TODO: Add bathtub curve in Statistics tab with options for parameter changes. (WIP, just need to write some code)
DONE: RPN & FSD should be Ints

TODO: UI Bug fixes
    DONE: Not putting in risk acceptance threshold makes main tool crash when try to generate
    TODO: Tables are same size so labels are cut off
    DONE: generating weibull distribution in stats tab crashes
    DONE: generating rayleigh distribution in stats tab crashes
    DONE: generate plot in stats distribution crashes app unless you modify something first
    TODO: Source Plot1,2,3 from database instead of hardcoded
    TODO: Variable plot sizes in stats tab
    DONE: Download chart button downloads blank jpeg
    DONE: Read database pulls from csv not local storage/current modified database
    TODO: Auto-update RPN
    DONE: Save RPN values should save it to a file not just locally
    DONE: modifying FSD variables should auto save to local database instead of having button do it
    TODO: modifying FSD variables should wait till you leave the text box to throw out of bounds errors
    TODO: all data modification should just be in the table, no need for textboxes
    TODO: FMEA and FMECA buttons exist but don't do anything 
    DONE: risk acceptance should autocolor when table is generated
    TODO: risk acceptance should autocolor when table is updated
    TODO: detectability recommendation should reset when selected component is changed
    DONE: read database at startup
    DONE: automatically update database
    DONE: stats show table without selecting crashes
    DONE: synced component select between tabs
    TODO: fix crash on invalid cell input
    

DONE: bubbleplot should open to app and not browser
DONE: Search for components
DONE: generate_chart() if block to switch case
TODO: values() design fix, also figure out what it does ???
DONE: fix csv formatting. there shouldn't be spaces after commas
DONE: convert .csv to sqlite .db file
DONE: normalize database
DONE: re-implement dictionary database as pandas dataframe, populated from SQLite database

DONE: create charts.py to hold all charting functions

"""

import os, sys, csv, sqlite3, stats
import pandas as pd
import numpy as np
import matplotlib.pyplot as plt
from mpl_toolkits.mplot3d.art3d import Poly3DCollection
from matplotlib.figure import Figure
from matplotlib.backends.backend_qt5agg import FigureCanvasQTAgg as FigureCanvas
from PyQt5.QtWidgets import *
from PyQt5.QtGui import *
from PyQt5.QtCore import *
from charts import Charts

database_data = {}

DEFAULT_RISK_THRESHOLD = 1

"""

Name: MainWindow
Type: class
Description: MainWindow class that holds all of our functions for the GUI.

"""


class MainWindow(QMainWindow):
    current_directory = os.path.dirname(os.path.abspath(__file__))
    db_path = os.path.join(os.path.dirname(__file__), "..", "data")
    default_db_name = "part_info.db"
    recommendations = [
        "Recommended Detectability: 9-10 (Unacceptable)",
        "Recommended Detectability: 7-8 (Severe)",
        "Recommended Detectability: 4-6 (Medium)",
        "Recommended Detectability: 1-3 (Low)",
    ]
    # Columns to show in the failure mode table.
    # These are DataFrame columns.
    fail_mode_columns = [
        "desc",
        "rpn",
        "frequency",
        "severity",
        "detection",
        "lower_bound",
        "best_estimate",
        "upper_bound",
        "mission_time",
    ]
    # The types associated with each.
    fail_mode_column_types = [str, int, int, int, int, float, float, float, float]
    # These are the actual labels to show.
    horizontal_header_labels = [
        "Failure Modes",
        "RPN",
        "Frequency",
        "Severity",
        "Detectability",
        "Lower Bound (LB)",
        "Best Estimate (BE)",
        "Upper Bound (UB)",
        "Mission Time",
    ]

    """

    Name: __init__
    Type: function
    Description: Initializes baseline PyQt5 framework for connecting pieces of the GUI together.

    """

    def __init__(self):
        # These need to match one-to-one
        assert len(self.fail_mode_columns) == len(self.fail_mode_column_types)

        # Initializes DataFrames with default values.
        self.read_sql_default()

        # function call to read in the database.csv file before running the rest of the gui
        # self.read_data_from_csv()

        self.current_row = 0
        self.current_column = 0
        self.refreshing_table = False
        self.risk_threshold = DEFAULT_RISK_THRESHOLD

        super().__init__()
        self.setWindowTitle("Component Failure Modes and Effects Analysis (FMEA)")
        self.setGeometry(100, 100, 1000, 572)
        self.setStyleSheet(
            "QPushButton { color: white; background-color: #C02F1D; }"
            "QLabel { color: #C02F1D; font-weight: bold; }"
            "QTableWidget { gridline-color: #C02F1D; } "
            "QLineEdit { border: 2px solid #C02F1D; }"
        )

        # Creating tabs widget
        self.central_widget = QTabWidget(self)
        self.setCentralWidget(self.central_widget)

        # Creating the tabs
        self.user_instructions_tab = QWidget()  # Create a new tab
        self.central_widget.addTab(
            self.user_instructions_tab, "User Instructions"
        )  # Add the tab to the QTabWidget
        self.main_tool_tab = QWidget()  # Create a new tab
        self.central_widget.addTab(
            self.main_tool_tab, "Main Tool"
        )  # Add the tab to the QTabWidget
        self.statistics_tab = QWidget()  # Create a new tab
        self.central_widget.addTab(
            self.statistics_tab, "Statistics"
        )  # Add the tab to the QTabWidget
        self.database_view_tab = QWidget()  # Create a new tab
        self.central_widget.addTab(
            self.database_view_tab, "Database View"
        )  # Add the tab to the QTabWidget

        self._init_instructions_tab()

        self._init_database_view_tab()

        self._init_main_tab()

        self._init_stats_tab()

        self.counter = 0
        self.questions = [
            "Does this system have redundancy, i.e. multiple units of the same component/subsystem in the case one fails?",
            "Does this system have diversity, i.e. multiple components/subsystems that are responsible for the same function?",
            "Does this system have safety features, e.g. sensors, user-warnings, fail-safes?",
        ]
        self.qindex = 0
        self.charts = Charts(self)

    def __del__(self):
        self.save_sql()

    def _init_instructions_tab(self):
        ### START OF USER INSTRUCTIONS TAB SETUP ###

        # Create a QVBoxLayout instance
        layout = QVBoxLayout()

        # Create a QLabel instance and set the text
        instructions1 = QLabel("Welcome to the Component FMEA Risk Mitigation Tool!")
        instructions1.setAlignment(Qt.AlignCenter)  # Center the text
        instructions1.setStyleSheet(
            "QLabel {font-size: 30px;}"
        )  # Set the text color to black and increase the font size

        # Create QLabel instances for the logos
        logo1 = QLabel()
        logo2 = QLabel()

        # Create QPixmap instances with the logo images
        pixmap1 = QPixmap("images/Collins_Aerospace_Logo.png").scaled(
            100, 100, Qt.KeepAspectRatio
        )
        pixmap2 = QPixmap("images/WPI_Inst_Prim_FulClr.png").scaled(
            100, 100, Qt.KeepAspectRatio
        )

        # Set the QPixmap to the QLabel
        logo1.setPixmap(pixmap1)
        logo2.setPixmap(pixmap2)

        self.instructions2 = QWidget
        self.instructions2 = QTextEdit()
        self.instructions2.setText(
            """
        Please choose whether you want to complete an FMEA or FMECA analysis by clicking one of the buttons on the right!
        
        Here is some information regarding use:
        1. The “Main Tool” Tab allows the user to input a component name and a risk acceptance threshold and subsequently generate a table with that component’s failure modes and associated attributes in the database. These attributes include RPN, Frequency, Severity, Detection, and Lower Bound, Best Estimate, and Upper Bound (Failures Per Million Hours), all of which may-or-may-not have previously established values and are user-editable.
            - By filling in and saving the RPN values, the user is able to generate a bar and pie chart of those failure modes at any given time. The charts dynamically update with the table and can be regenerated via their respective buttons.
            - By filling in and saving the Frequency, Severity, and Detection values, the user is able to generate a 3D risk profile (a cuboid) and a 3D scatterplot of those failure modes at any given time. The color of these 3D plots ranges from green, yellow, and red to respectively reflect low, medium, and high-risk classifications extrapolated from a risk matrix.
            - The Lower Bound, Best Estimate, and Upper Bound values, given in Failures Per Million Hours (FPMH), are provided to guide the user to make an informed decision about an acceptable frequency value for its component. Furthermore, by hovering the mouse of the “Frequency” input text box, the user can receive a suggested frequency value based on the built-in “Humanoid in the Loop” mechanic.
    
        2. The “Database” tab allows the user to browse the entire database of components and their values for RPN, Frequency, Severity, Detection, Lower Bound, Best Estimate, and Upper Bound. Unestablished RPN values are automatically set to 1, while every other unestablished value is automatically set to 0. While component attribute values are editable, the user must always input a known component name from the database.

        3. The “Statistics tab allows the user to generate a neural network, regression, etc. [WORK IN PROGRESS]
        
        """
        )

        font = QFont()
        font.setPointSize(16)  # Set this to the desired size
        self.instructions2.setFont(font)

        # Set textEdit as ReadOnly
        self.instructions2.setReadOnly(True)

        # Create a QHBoxLayout for the header
        header_layout = QHBoxLayout()

        # Add the buttons to the header layout
        header_layout.addWidget(logo1)
        header_layout.addStretch(2)  # Add flexible space
        header_layout.addWidget(instructions1)
        header_layout.addStretch(2)  # Add flexible space
        header_layout.addWidget(logo2)

        # adding fmea/fmeca buttons to layout
        fmea_button = QPushButton("FMEA")
        fmeca_button = QPushButton("FMECA")
        logos_buttons_layout = QVBoxLayout()
        logos_buttons_layout.addWidget(fmea_button)
        logos_buttons_layout.addWidget(fmeca_button)

        # Add the header layout and the instructions2 widget to the main layout
        header_layout.addLayout(logos_buttons_layout)
        layout.addLayout(header_layout)
        layout.addWidget(self.instructions2)

        # Set the layout on the User Instructions tab
        self.user_instructions_tab.setLayout(layout)

        ### END OF USER INSTRUCTIONS TAB SETUP ###

    def _init_database_view_tab(self):
        ### START OF DATABASE VIEW TAB SETUP ###

        # Create the database view layout
        self.database_view_layout = QVBoxLayout(self.database_view_tab)

        # Create and add the read database button
        self.read_database_button = QPushButton("Refresh Database")
        self.read_database_button.clicked.connect(self.read_database)
        self.database_view_layout.addWidget(self.read_database_button)

        # Create and add the table widget for database view
        self.database_table_widget = QTableWidget()
        self.database_view_layout.addWidget(self.database_table_widget)

        self.read_database()
        ### END OF DATABASE VIEW TAB SETUP ###

    def _init_main_tab(self):
        ### START OF MAIN TAB SETUP ###

        # Create the main layout for the Main Tool tab
        self.main_layout = QHBoxLayout(self.main_tool_tab)

        # Create the left layout for input fields and table
        self.left_layout = QVBoxLayout()

        # Creating label to designate component selection
        self.component_selection = QLabel("Component Selection: ")
        self.left_layout.addWidget(self.component_selection)

        # Create and add the component name dropdown menu
        search_and_dropdown_layout = QHBoxLayout()

        self.component_search_field = QLineEdit(self)
        self.component_search_field.setPlaceholderText("Find the component...")
        self.component_search_field.textChanged.connect(self.filter_components)
        search_and_dropdown_layout.addWidget(self.component_search_field)

        self.component_name_field = QComboBox(self)
        self.component_name_field.activated.connect(
            lambda: (
                self.component_name_field_stats.setCurrentText(
                    self.component_name_field.currentText()
                ),
                self.update_layout(),
            )
        )
        self.populate_component_dropdown(self.components["name"])
        search_and_dropdown_layout.addWidget(self.component_name_field)

        self.left_layout.addLayout(search_and_dropdown_layout)

        # Create and add the risk acceptance threshold field
        self.threshold_label = QLabel("Risk Acceptance Threshold:")
        self.threshold_field = QLineEdit()
        self.threshold_field.setText(str(DEFAULT_RISK_THRESHOLD))
        self.threshold_field.editingFinished.connect(lambda: (self.read_risk_threshold(),self.update_layout()))
        self.threshold_field.setToolTip(
            "Enter the maximum acceptable RPN: must be a value between [1-1000]."
        )
        self.left_layout.addWidget(self.threshold_label)
        self.left_layout.addWidget(self.threshold_field)

        # Create and add the submit button
        self.submit_button = QPushButton("Refresh Table")
        self.submit_button.clicked.connect(self.update_layout)
        self.left_layout.addWidget(self.submit_button)

        # Create and add the table widget
        self.table_widget = QTableWidget()
        self.table_widget.setColumnCount(len(self.horizontal_header_labels))
        self.table_widget.setHorizontalHeaderLabels(self.horizontal_header_labels)
        self.table_widget.setColumnWidth(0, 150)  # ID
        self.table_widget.setColumnWidth(1, 150)  # Failure Mode
        self.table_widget.setColumnWidth(3, 150)  # RPN
        self.table_widget.setColumnWidth(4, 150)  # Frequency
        self.table_widget.setColumnWidth(5, 150)  # Severity
        self.table_widget.setColumnWidth(6, 150)  # Detectability
        self.table_widget.setColumnWidth(7, 150)  # Mission Time
        self.table_widget.setColumnWidth(8, 150)  # Lower Bound
        self.table_widget.setColumnWidth(9, 150)  # Best Estimate
        self.table_widget.setColumnWidth(10, 150)  # Upper Bound
        self.table_widget.verticalHeader().setDefaultSectionSize(32)
        self.table_widget.verticalHeader().setMaximumSectionSize(32)
        self.table_widget.verticalScrollBar().setMaximum(10 * 30)
<<<<<<< HEAD
        self.table_widget.itemChanged.connect(lambda item: (self.save_to_df(item),self.table_changed_main(item)))
=======
        self.table_widget.itemChanged.connect(
            lambda item: (self.save_to_df(item), self.table_changed_main())
        )
>>>>>>> 9696806f
        self.left_layout.addWidget(self.table_widget)

        # Add the left layout to the main layout
        self.main_layout.addLayout(self.left_layout)
        self.main_layout.setStretchFactor(
            self.left_layout, 2
        )  # make the left layout 3 times wider than the right

        # Create the right layout for the chart
        self.right_layout = QVBoxLayout()

        # Create label for the graphing
        self.plotting_label = QLabel("Data Visualization: ")
        self.right_layout.addWidget(self.plotting_label)

        # Create dropdown menu for holding charts we want to give the option of generating
        self.chart_name_field_main_tool = QComboBox(self)
        self.chart_name_field_main_tool.addItem("Select a Chart")
        self.chart_name_field_main_tool.addItem("Bar Chart")
        self.chart_name_field_main_tool.addItem("Pie Chart")
        self.chart_name_field_main_tool.addItem("3D Risk Plot")
        self.chart_name_field_main_tool.addItem("Scatterplot")
        self.chart_name_field_main_tool.addItem("Bubbleplot")
        self.chart_name_field_main_tool.activated.connect(self.generate_main_chart)
        self.right_layout.addWidget(self.chart_name_field_main_tool)

        # Create the matplotlib figure and canvas
        self.main_figure = plt.figure()
        self.canvas = FigureCanvas(self.main_figure)
        self.right_layout.addWidget(self.canvas)

        # Create and add the generate chart button
        self.generate_chart_button = QPushButton("Generate Chart")
        self.generate_chart_button.clicked.connect(self.generate_main_chart)
        self.right_layout.addWidget(self.generate_chart_button)

        # Create and add the download chart button
        self.download_chart_button = QPushButton("Download Chart")
        self.download_chart_button.clicked.connect(
            lambda: self.download_chart(self.main_figure)
        )
        self.right_layout.addWidget(self.download_chart_button)

        # Add a stretch to the right layout
        self.right_layout.addStretch()

        # Add the right layout to the main layout
        self.main_layout.addLayout(self.right_layout)
        self.main_layout.setStretchFactor(
            self.right_layout, 2
        )  # the right layout stays with default size

        # Create a QHBoxLayout for the navigation buttons
        self.nav_button_layout = QHBoxLayout()

        # Initialize the selected index and the maximum number of IDs to show
        self.selected_index = 0
        self.max_ids = 10

        # Create and connect the navigation buttons
        self.prev_button = QPushButton("Previous")
        self.prev_button.clicked.connect(self.show_previous)
        self.nav_button_layout.addWidget(self.prev_button)

        # Add spacing between the buttons
        self.nav_button_layout.addSpacing(10)

        self.next_button = QPushButton("Next")
        self.next_button.clicked.connect(self.show_next)
        self.nav_button_layout.addWidget(self.next_button)

        # Add the nav_button_layout to the left layout
        self.left_layout.addLayout(self.nav_button_layout)

        # Create and add the save button
        self.save_button = QPushButton("Save RPN Values")
        self.save_button.clicked.connect(self.save_sql)
        self.left_layout.addWidget(self.save_button)

        # Create and add the X, Y, and Z input fields and 3D plot
        # self.input_and_plot_layout = QVBoxLayout()
        self.x_input_label = QLabel("Probability :")
        self.x_input_field = QLineEdit()
        self.x_input_field.setValidator(
            QDoubleValidator(0.99, 99.99, 2)
        )  # This will only accept float values
        self.x_input_field.setToolTip("Humanoid Recommendation: 9 or 10 (Unacceptable)")
        self.left_layout.addWidget(self.x_input_label)
        self.left_layout.addWidget(self.x_input_field)

        self.y_input_label = QLabel("Severity:")
        self.y_input_field = QLineEdit()
        self.y_input_field.setValidator(
            QDoubleValidator(0.99, 99.99, 2)
        )  # This will only accept float values
        self.left_layout.addWidget(self.y_input_label)
        self.left_layout.addWidget(self.y_input_field)

        self.z_input_label = QLabel("Detection:")
        self.z_input_field = QLineEdit()
        self.z_input_field.setValidator(
            QDoubleValidator(0.99, 99.99, 2)
        )  # This will only accept float values
        self.left_layout.addWidget(self.z_input_label)
        self.left_layout.addWidget(self.z_input_field)

        self.table_widget.cellClicked.connect(self.cell_clicked)

        # Connect QLineEdit's textChanged signal to the on_rpn_item_changed
        self.x_input_field.textChanged.connect(self.on_rpn_item_changed)
        self.y_input_field.textChanged.connect(self.on_rpn_item_changed)
        self.z_input_field.textChanged.connect(self.on_rpn_item_changed)

        ### END OF MAIN TAB SETUP ###

    def _init_stats_tab(self):
        ### START OF STATISTICS TAB SETUP ###

        # Create main layout
        main_layout_stats = QHBoxLayout(self.statistics_tab)

        # Left layout for component info and table
        left_layout_stats = QVBoxLayout()

        # Creating label to designate component selection
        self.component_selection_stats = QLabel("Component Selection: ")
        left_layout_stats.addWidget(self.component_selection_stats)

        # Create and add the component name dropdown menu
        self.component_name_field_stats = QComboBox(self)
        self.component_name_field_stats.addItem("Select a Component")
        self.component_name_field_stats.activated.connect(
            lambda: (
                self.component_name_field.setCurrentText(
                    self.component_name_field_stats.currentText()
                ),
                self.update_layout(),
            )
        )
        for name in self.components["name"]:
            self.component_name_field_stats.addItem(name)
        self.left_layout.addWidget(self.component_name_field_stats)
        left_layout_stats.addWidget(self.component_name_field_stats)

        # Create and add the submit button
        self.stat_submit_button = QPushButton("Show Table")
        self.stat_submit_button.clicked.connect(self.show_table_stats)
        left_layout_stats.addWidget(self.stat_submit_button)

        # Create button for detectability recommendation
        self.detectability_button_stats = QPushButton(
            "Get Detectability Recommendation"
        )
        self.detectability_button_stats.clicked.connect(self.ask_questions)
        left_layout_stats.addWidget(self.detectability_button_stats)

        # Create and add the table widget
        self.table_widget_stats = QTableWidget()
        self.table_widget_stats.setColumnCount(len(self.horizontal_header_labels))
        self.table_widget_stats.setHorizontalHeaderLabels(self.horizontal_header_labels)
        self.table_widget_stats.setColumnWidth(0, 150)  # ID
        self.table_widget_stats.setColumnWidth(1, 150)  # Failure Mode
        self.table_widget_stats.setColumnWidth(3, 150)  # RPN
        self.table_widget_stats.setColumnWidth(4, 150)  # Frequency
        self.table_widget_stats.setColumnWidth(5, 150)  # Severity
        self.table_widget_stats.setColumnWidth(6, 150)  # Detectability
        self.table_widget_stats.setColumnWidth(7, 150)  # Mission Time
        self.table_widget_stats.setColumnWidth(8, 150)  # Lower Bound
        self.table_widget_stats.setColumnWidth(9, 150)  # Lower Bound
        self.table_widget_stats.setColumnWidth(10, 150)  # Best Estimate
        self.table_widget_stats.verticalHeader().setDefaultSectionSize(32)
        self.table_widget_stats.verticalHeader().setMaximumSectionSize(32)
        self.table_widget_stats.verticalScrollBar().setMaximum(10 * 30)
        left_layout_stats.addWidget(self.table_widget_stats)

        # Create a QHBoxLayout for the navigation buttons
        self.nav_button_layout_stats = QHBoxLayout()

        # Initialize the selected index and the maximum number of IDs to show
        self.selected_index_stats = 0
        self.max_ids_stats = 10

        # Create and connect the navigation buttons
        self.prev_button_stats = QPushButton("Previous")
        self.prev_button_stats.clicked.connect(self.show_previous_stats)
        self.nav_button_layout_stats.addWidget(self.prev_button_stats)

        # Add spacing between the buttons
        self.nav_button_layout_stats.addSpacing(10)

        self.next_button_stats = QPushButton("Next")
        self.next_button_stats.clicked.connect(self.show_next_stats)
        self.nav_button_layout_stats.addWidget(self.next_button_stats)

        # Add the nav_button_layout to the left layout
        left_layout_stats.addLayout(self.nav_button_layout_stats)

        # Creating right layout for graphs in stats tab
        right_layout_stats = QVBoxLayout()

        # Create label for the graphing
        self.stat_modeling_tag = QLabel("Statistical Modeling: ")
        right_layout_stats.addWidget(self.stat_modeling_tag)

        # Create dropdown menu for holding charts we want to give the option of generating
        self.chart_name_field_stats = QComboBox(self)
        self.chart_name_field_stats.addItem("Select a Chart")
        self.chart_name_field_stats.addItem("Weibull Distribution")
        self.chart_name_field_stats.addItem("Rayleigh Distribution")
        self.chart_name_field_stats.addItem("Bathtub Curve")
        right_layout_stats.addWidget(self.chart_name_field_stats)

        # Matplotlib canvases with tab widget (hardcoded for one component)
        self.stats_tab = QTabWidget()
        self.stats_tab_canvas1 = FigureCanvas(Figure())
        self.stats_tab_canvas2 = FigureCanvas(Figure())
        self.stats_tab_canvas3 = FigureCanvas(Figure())
        self.stats_tab.addTab(self.stats_tab_canvas1, "Failure Mode 1")
        self.stats_tab.addTab(self.stats_tab_canvas2, "Failure Mode 2")
        self.stats_tab.addTab(self.stats_tab_canvas3, "Failure Mode 3")
        right_layout_stats.addWidget(self.stats_tab)

        # Create and add the generate chart button
        self.generate_chart_button_stats = QPushButton("Generate Chart")
        self.generate_chart_button_stats.clicked.connect(self.generate_stats_chart)
        right_layout_stats.addWidget(self.generate_chart_button_stats)

        # Create and add the download chart button (non-functional)
        self.download_chart_button_stats = QPushButton("Download Chart")
        self.download_chart_button_stats.clicked.connect(
            lambda: self.download_chart(self.stats_tab_canvas1.figure)
        )
        right_layout_stats.addWidget(self.download_chart_button_stats)

        # Add left and right layouts to the main layout
        main_layout_stats.addLayout(left_layout_stats, 4)
        main_layout_stats.addLayout(right_layout_stats, 6)

        ### END OF STATISTICS TAB SETUP ###

    def update_layout(self):
        self.refreshing_table = True
        self.show_table()
        self.show_table_stats()
        self.generate_main_chart()

        for row in range(len(self.comp_data.index)):
            rpn_item = self.table_widget.item(row, 1)
            if int(rpn_item.text()) > self.risk_threshold:
                rpn_item.setBackground(QColor(255, 102, 102))  # muted red
            else:
                rpn_item.setBackground(QColor(102, 255, 102))  # muted green

        self.refreshing_table = False

<<<<<<< HEAD
    def table_changed_main(self, item):
        if self.refreshing_table: return
        self.show_table_stats()
        self.generate_main_chart()
        
           
     
=======
    def table_changed_main(self):
        if not self.refreshing_table:
            self.refreshing_table = True
            self.show_table_stats()
            self.generate_main_chart()

            rpn_item = self.table_widget.item(self.current_row, 1)
            rpn_item.setText(
                str(
                    int(self.table_widget.item(self.current_row, 2).text())
                    * (
                        int(self.table_widget.item(self.current_row, 3).text())
                        * int(self.table_widget.item(self.current_row, 4).text())
                    )
                )
            )
            if int(rpn_item.text()) > self.read_risk_threshold():
                rpn_item.setBackground(QColor(255, 102, 102))  # muted red
            else:
                rpn_item.setBackground(QColor(102, 255, 102))  # muted green

            self.refreshing_table = False

>>>>>>> 9696806f
    """

    Name: generate_chart
    Type: function
    Description: Uses dropdown menu to generate the desired chart in the main tool tab.

    """

    def generate_main_chart(self):
        match (self.chart_name_field_main_tool.currentText()):
            case "Bar Chart":
                self.charts.bar_chart()
            case "Pie Chart":
                self.charts.pie_chart()
            case "3D Risk Plot":
                self.charts.plot_3D([self.current_row, self.current_column])
            case "Scatterplot":
                self.charts.scatterplot()
            case "Bubbleplot":
                self.charts.bubble_plot()

    def generate_stats_chart(self):
        match (self.chart_name_field_stats.currentText()):
            case "Weibull Distribution":
                self.update_weibull_canvas()
            case "Rayleigh Distribution":
                self.update_rayleigh_canvas()
            case "Bathtub Curve":
                self.update_bathtub_canvas()

    """

    Name: bathtub
    Type: function
    Description: Invokes the bathtub function in stats.py to populate the canvas with a histogram PDF plot.

    """

    def update_bathtub_canvas(self):
        N = 1000
        T = 20
        t1 = 1
        t2 = 10

        self.stats_tab_canvas1.figure.clear()
        self.stats_tab_canvas2.figure.clear()
        self.stats_tab_canvas3.figure.clear()

        self.stats_tab.clear()

        fig1 = stats._bathtub(N, T, t1, t2)
        fig2 = stats._bathtub(N, T, t1, t2)
        fig3 = stats._bathtub(N, T, t1, t2)

        self.stats_tab_canvas1.figure = fig1
        self.stats_tab_canvas1.figure.tight_layout()
        self.stats_tab_canvas1.draw()
        self.stats_tab_canvas2.figure = fig2
        self.stats_tab_canvas2.figure.tight_layout()
        self.stats_tab_canvas2.draw()
        self.stats_tab_canvas3.figure = fig3
        self.stats_tab_canvas3.figure.tight_layout()
        self.stats_tab_canvas3.draw()

        # Add tabs after generating the graphs
        self.stats_tab.addTab(self.stats_tab_canvas1, "Plot 1")
        self.stats_tab.addTab(self.stats_tab_canvas2, "Plot 2")
        self.stats_tab.addTab(self.stats_tab_canvas3, "Plot 3")

    """
    
    Name: update_rayleigh_canvas
    Type: function
    Description: Invokes the rayleigh function in stats.py to populate the canvas with a histogram PDF plot.
    
    """

    def update_rayleigh_canvas(self):
        # Clear the existing figures before displaying new ones
        self.stats_tab_canvas1.figure.clear()
        self.stats_tab_canvas2.figure.clear()
        self.stats_tab_canvas3.figure.clear()

        # Clear the existing tabs
        self.stats_tab.clear()

        fig1 = stats._rayleigh(self.values())
        fig2 = stats._rayleigh(self.values())
        fig3 = stats._rayleigh(self.values())
        """
        if (
            self.component_name_field.currentText() == "Motor-Driven Pump"
        ):  # Idealy, this would be modified to search through the list of component neames instead of the names being specificed here
            # Get new figures from weibull()
            fig1 = stats._rayleigh(np.array([20.8, 125.0, 4.17]))
            print(fig1)
            fig2 = stats._rayleigh(np.array([1.0, 30.0, 1000.0]))
            fig3 = stats._rayleigh(np.array([4.17, 83.3, 417.0]))
        if (
            self.component_name_field.currentText() == "Motor-Operated Valves"
        ):  # Same here
            fig1 = stats._rayleigh(np.array([41.7, 125.0, 375.0]))
            fig2 = stats._rayleigh(np.array([83.3, 4170.0, 4.17]))
            fig3 = stats._rayleigh(np.array([2.5, 33.3, 250.0]))
        """

        # Update the canvas with the new figures
        self.stats_tab_canvas1.figure = fig1
        self.stats_tab_canvas1.figure.tight_layout()
        self.stats_tab_canvas1.draw()
        self.stats_tab_canvas2.figure = fig2
        self.stats_tab_canvas2.figure.tight_layout()
        self.stats_tab_canvas2.draw()
        self.stats_tab_canvas3.figure = fig3
        self.stats_tab_canvas3.figure.tight_layout()
        self.stats_tab_canvas3.draw()

        # Add tabs after generating the graphs
        self.stats_tab.addTab(self.stats_tab_canvas1, "Plot 1")
        self.stats_tab.addTab(self.stats_tab_canvas2, "Plot 2")
        self.stats_tab.addTab(self.stats_tab_canvas3, "Plot 3")

    """
    
    Name: updateWeibullCavas
    Type: function
    Description: Invokes the weibull function in stats.py to populate the cavas with a histogram PDF plot.
    
    """

    def update_weibull_canvas(self):
        # Clear the existing figures before displaying new ones
        self.stats_tab_canvas1.figure.clear()
        self.stats_tab_canvas2.figure.clear()
        self.stats_tab_canvas3.figure.clear()

        # Clear the existing tabs
        self.stats_tab.clear()

        fig1 = stats._weibull(self.values())
        fig2 = stats._weibull(self.values())
        fig3 = stats._weibull(self.values())

        """
        if (
            self.component_name_field_stats.currentText() == "Motor-Driven Pump"
        ):  # Fix to read through database
            # Get new figures from weibull()
            fig1 = stats._weibull(np.array([20.8, 125.0, 4.17]))
            fig2 = stats._weibull(np.array([1.0, 30.0, 1000.0]))
            fig3 = stats._weibull(np.array([4.17, 83.3, 417.0]))
        if (
            self.component_name_field_stats.currentText() == "Motor-Operated Valves"
        ):  # Fix to read through database (likely with currently unused values() function in stats.py)
            fig1 = stats._weibull(np.array([41.7, 125.0, 375.0]))
            fig2 = stats._weibull(np.array([83.3, 4170.0, 4.17]))
            fig3 = stats._weibull(np.array([2.5, 33.3, 250.0]))
        """

        # Update the canvas with the new figures
        self.stats_tab_canvas1.figure = fig1
        self.stats_tab_canvas1.figure.tight_layout()
        self.stats_tab_canvas1.draw()
        self.stats_tab_canvas2.figure = fig2
        self.stats_tab_canvas2.figure.tight_layout()
        self.stats_tab_canvas2.draw()
        self.stats_tab_canvas3.figure = fig3
        self.stats_tab_canvas3.figure.tight_layout()
        self.stats_tab_canvas3.draw()

        self.stats_tab.addTab(self.stats_tab_canvas1, "Plot 1")
        self.stats_tab.addTab(self.stats_tab_canvas2, "Plot 2")
        self.stats_tab.addTab(self.stats_tab_canvas3, "Plot 3")

    """

    Name: read_database
    Type: function
    Description: Function that initially clears the table and then repopulates it.

    """

    ### READS FROM CSV
    def read_database(self):
        self.database_table_widget.clear()

        try:
            script_dir = os.path.dirname(os.path.abspath(__file__))
            file_path = os.path.join(script_dir, "database.csv")

            with open(file_path, newline="") as csvfile:
                reader = csv.reader(csvfile)
                rows = list(reader)

                # Set the row count and column count for the table widget
                self.database_table_widget.setRowCount(len(rows))
                self.database_table_widget.setColumnCount(len(rows[0]))

                # Set the table headers
                headers = rows[0]
                self.database_table_widget.setHorizontalHeaderLabels(headers)

                # Populate the table widget with data
                for row_idx, row in enumerate(rows[1:]):
                    for col_idx, item in enumerate(row):
                        table_item = QTableWidgetItem(item)
                        self.database_table_widget.setItem(row_idx, col_idx, table_item)
        except FileNotFoundError:
            error_message = "Error: Could not find the database.csv file."
            QMessageBox.critical(self, "File Not Found", error_message)

    """

    Name: read_data_from_csv
    Type: function
    Description: Clears local database and repopulates it.

    """

    # DEPRECATED DO NOT USE
    # def read_data_from_csv(self):
    #     database_data.clear()
    #     self.database_data = {}
    #     script_dir = os.path.dirname(os.path.abspath(__file__))
    #     file_path = os.path.join(script_dir, "database.csv")

    #     # error checking for the existence of a database.csv file
    #     try:
    #         with open(file_path, newline="") as csvfile:
    #             reader = csv.reader(csvfile)
    #             next(reader)  # skip the header row
    #             for row in reader:
    #                 # setting component name to be the element at position [X , ...]
    #                 component_name = row[0]
    #                 # creating the element in the database for a new component if not already present
    #                 if component_name not in database_data:
    #                     database_data[component_name] = []
    #                 # filling the list for holding information for a component's failure modes
    #                 database_data[component_name].append(
    #                     {
    #                         "id": int(row[1]),
    #                         "failure_mode": row[2],
    #                         "rpn": float(row[3]),
    #                         "lower_bound": float(row[4]),
    #                         "best_estimate": float(row[5]),
    #                         "upper_bound": float(row[6]),
    #                         "frequency": float(row[7]),
    #                         "severity": float(row[8]),
    #                         "detectability": float(row[9]),
    #                         "mission_time": float(row[10]),
    #                     }
    #                 )
    #     except FileNotFoundError:
    #         error_message = "Error: Could not find the database.csv file."
    #         QMessageBox.critical(self, "File Not Found", error_message)

    #     return database_data

    """
    Pulls default data from part_info.db and stores it in a pandas DataFrame.
    """

    def read_sql_default(self) -> None:
        db_path = os.path.abspath(
            os.path.join(self.current_directory, self.db_path, self.default_db_name)
        )
        if not os.path.isfile(db_path):
            raise FileNotFoundError("could not find database file.")
        self.conn = sqlite3.connect(db_path)
        self.components = pd.read_sql_query("SELECT * FROM components", self.conn)
        self.fail_modes = pd.read_sql_query("SELECT * FROM fail_modes", self.conn)
        # pulls from defaults
        # self.comp_fails = pd.read_sql_query(
        #     "SELECT * FROM comp_fails", self.conn
        # )
        # pulls from modified
        self.comp_fails = pd.read_sql_query("SELECT * FROM local_comp_fails", self.conn)
        # Calculates RPN = Frequency * Severity * Detection
        self.comp_fails.insert(
            2,
            "rpn",
            [
                int(row["frequency"] * row["severity"] * row["detection"])
                for _, row in self.comp_fails.iterrows()
            ],
            True,
        )

    def read_risk_threshold(self):
        try:
            risk_threshold = float(self.threshold_field.text())
            # error checking for risk value threshold
            if not (1 <= risk_threshold <= 1000):
                error_message = "Error: Please re-enter a risk threshold value between 1 and 1000, inclusive."
                QMessageBox.critical(self, "Value Error", error_message)
        except:
            risk_threshold = DEFAULT_RISK_THRESHOLD
        self.risk_threshold = risk_threshold
        return risk_threshold

    """

    Name: show_table
    Type: function
    Description: Clears table widget and fills table in with the desired data for the input component.

    """

    def show_table(self):
        self.populate_table(self.table_widget)

    """
    Populates a table with failure modes associated with a specific component.
    """

    def populate_table(self, table_widget) -> None:
        # clear existing table data (does not affect underlying database)
        table_widget.clearContents()

        # retrieve component name from text box
        component_name = self.component_name_field.currentText()

        """
        # Error checking for component name
        if not self.components["name"].str.contains(component_name).any():
            error_message = "Error: Please re-enter a component name that's present in the database."
            QMessageBox.critical(self, "Name Error", error_message)
        """

        # Update the column header for "Failure Mode"
        table_widget.setHorizontalHeaderLabels(
            [f"{component_name} Failure Modes"] + self.horizontal_header_labels[1:]
        )

        # Update the maximum number of IDs to show
        self.max_ids = 10

        # drop_duplicates shouldn't be necessary here, since components are unique. Just in case, though.
        # np.sum is a duct-tapey way to convert to int, since you can't directly
        self.comp_id = np.sum(
            self.components[
                self.components["name"] == component_name
            ].drop_duplicates()["id"]
        )

        self.comp_data = (
            self.comp_fails[self.comp_fails["comp_id"] == self.comp_id]
            .head(self.max_ids)
            .reset_index(drop=True)
        )

        self.comp_data = pd.merge(
            self.fail_modes, self.comp_data, left_on="id", right_on="fail_id"
        )

        # id column is identical to fail_id column, so we can drop it.
        self.comp_data = self.comp_data.drop(columns="id")

        # Set the row count of the table widget
        table_widget.setRowCount(self.max_ids)

        for row, data in self.comp_data.iterrows():
            for i, key in enumerate(self.fail_mode_columns):
                table_widget.setItem(row, i, QTableWidgetItem(str(data[key])))

    """
    Clears table widget in stats tab and fills table in with the desired data for the input component.
    """

    def show_table_stats(self) -> None:
        self.populate_table(self.table_widget_stats)

    """
    Records the location of a cell when it's clicked.
    """

    def cell_clicked(self, row, column):
        self.current_row = row
        self.current_column = column

    """
    TODO: get lower bound, geometric mean, and upper bound from dataset, for the component passed in
    """

    def values(self):
        print(self.comp_data)
        component_name = self.component_name_field.currentText()

        values1 = np.array(
            [20.8, 125.0, 4.17]
        )  # lower bound, geometric mean, and upper bound
        values2 = np.array([1.0, 30.0, 1000.0])
        values3 = np.array([4.17, 83.3, 417.0])
        values4 = np.array([41.7, 125.0, 375.0])
        values5 = np.array([83.3, 4170.0, 4.17])
        values6 = np.array([2.5, 33.3, 250.0])

        if component_name == "Motor-Driven Pump":
            return values1
        elif component_name == "Motor-Operated Valves":
            return values4
        else:
            return np.array([1, 1, 1])

    """
    Retrieves frequency, severity, and detection values and calculates new RPN which is 
    pushed to the table widget.
    """

    # Deprecated, callback for fsd boxes in main
    def on_rpn_item_changed(self):
        # Get the Frequency, Severity, and Detection values
        probability = (
            float(self.x_input_field.text()) if self.x_input_field.text() else 0
        )
        severity = float(self.y_input_field.text()) if self.y_input_field.text() else 0
        detection = float(self.z_input_field.text()) if self.z_input_field.text() else 0

        # Calculate the RPN
        rpn = probability * severity * detection

        # error checking for RPN value
        if (probability or severity or detection) < 1 or (
            probability or severity or detection
        ) > 10:
            error_message = "Error: Please re-enter values between 1 and 10, inclusive."
            QMessageBox.critical(self, "Value Error", error_message)
            return

        # Update the RPN value in the table/chart
        rpn_item = self.table_widget.item(self.current_row, 1)
        frequency_item = self.table_widget.item(self.current_row, 2)
        severity_item = self.table_widget.item(self.current_row, 3)
        detectability_item = self.table_widget.item(self.current_row, 4)

        if rpn_item:
            rpn_item.setText(str(rpn))
            if rpn > self.risk_threshold:
                rpn_item.setBackground(QColor(255, 102, 102))  # muted red
            else:
                rpn_item.setBackground(QColor(102, 255, 102))  # muted green

        if frequency_item:
            frequency_item.setText(str(probability))
        if severity_item:
            severity_item.setText(str(severity))
        if detectability_item:
            detectability_item.setText(str(detection))

    """
    Saves RPN, frequency, severity, and detectability values to the local database.
    """

    # DEPRECATED DO NOT USE
    # def save_values(self):
    #     component_name = self.component_name_field.currentText()
    #     component_data = database_data.get(component_name, [])

    #     for row in range(self.table_widget.rowCount()):
    #         rpn_item = self.table_widget.item(row, 2)
    #         frequency_item = self.table_widget.item(row, 3)
    #         severity_item = self.table_widget.item(row, 4)
    #         detectability_item = self.table_widget.item(row, 5)
    #         mission_time = self.table_widget.item(row, 6)

    #         if rpn_item:
    #             component_data[row + self.selected_index]["rpn"] = (
    #                 float(frequency_item.text())
    #                 * float(mission_time.text())
    #                 * float(severity_item.text())
    #                 * float(detectability_item.text())
    #             )
    #         if frequency_item:
    #             component_data[row + self.selected_index]["frequency"] = float(
    #                 frequency_item.text()
    #             )
    #         if severity_item:
    #             component_data[row + self.selected_index]["severity"] = float(
    #                 severity_item.text()
    #             )
    #         if detectability_item:
    #             component_data[row + self.selected_index]["detectability"] = float(
    #                 detectability_item.text()
    #             )
    #         if mission_time:
    #             component_data[row + self.selected_index]["mission_time"] = float(
    #                 mission_time.text()
    #             )

    #     # Update the database with the modified component data
    #     database_data[component_name] = component_data

    # Executes and commits an SQL query on this window's database connection
    def exec_SQL(self, query) -> None:
        self.conn.execute(query)
        self.conn.commit()

    # Saves individual values in the UI to self.comp_fails
    def save_to_df(self, item) -> None:
        if self.refreshing_table:
            return
        if not hasattr(self, "comp_data"):
            return
        i, j = item.row(), item.column()
        # In case the user is editing a cell below the displayed information.
        if i >= len(self.comp_data.index):
            return
        new_val = item.text()
        column = self.fail_mode_columns[j]

        row = (self.comp_fails["comp_id"] == self.comp_id) & (
            self.comp_fails["fail_id"] == self.comp_data.iloc[i]["fail_id"]
        )

        self.comp_fails.loc[row, column] = self.fail_mode_column_types[j](new_val)
<<<<<<< HEAD
        
        
=======

>>>>>>> 9696806f
        # If the user is updating FSD
        if 2 <= j <= 4:
            new_rpn = int(
                (
                    self.comp_fails.loc[row, "frequency"]
                    * self.comp_fails.loc[row, "severity"]
                    * self.comp_fails.loc[row, "detection"]
                ).iloc[0]
            )
            self.comp_fails.loc[row, "rpn"] = new_rpn
            self.table_widget.setItem(i, 1, QTableWidgetItem(str(new_rpn)))
            i,j = item.row(), item.column()
            
            rpn_item = self.table_widget.item(i, 1)
            if int(rpn_item.text()) > self.risk_threshold:
                rpn_item.setBackground(QColor(255, 102, 102))  # muted red
            else:
                rpn_item.setBackground(QColor(102, 255, 102))  # muted green
        

    # Saves local values to the database
    def save_sql(self) -> None:
        for _, row in self.comp_fails.iterrows():
            self.exec_SQL(
                f"""
                UPDATE local_comp_fails
                SET frequency={row["frequency"]},
                    severity={row["severity"]},
                    detection={row["detection"]},
                    lower_bound={row["lower_bound"]},
                    best_estimate={row["best_estimate"]},
                    upper_bound={row["upper_bound"]},
                    mission_time={row["mission_time"]}
                WHERE
                    comp_id={row["comp_id"]} AND fail_id={row["fail_id"]}
                """
            )

    """
    Refreshes table to the previous page.
    """

    def show_previous(self):
        # so that it doesn't go below 0
        self.selected_index = max(0, self.selected_index - self.max_ids)
        self.show_table()

    """
    Description: Refreshes statistics table to the previous page.
    """

    def show_previous_stats(self):
        # so that it doesn't go below 0
        self.selected_index_stats = max(
            0, self.selected_index_stats - self.max_ids_stats
        )
        self.show_table_stats()

    """
    Refreshes table to the next page.
    """

    def show_next(self):
        component_name = self.component_name_field.currentText()
        component_data = database_data.get(component_name, [])
        total_pages = len(component_data) // self.max_ids
        if len(component_data) % self.max_ids != 0:
            total_pages += 1

        if self.selected_index + self.max_ids < len(component_data):
            self.selected_index += self.max_ids
        elif (
            self.selected_index + self.max_ids >= len(component_data)
            and self.selected_index // self.max_ids < total_pages - 1
        ):
            self.selected_index = (total_pages - 1) * self.max_ids
        self.show_table()

    """
    Refreshes statistics table to the next page.
    """

    def show_next_stats(self):
        component_name = self.component_name_field_stats.currentText()
        component_data = database_data.get(component_name, [])
        total_pages = len(component_data) // self.max_ids_stats
        if len(component_data) % self.max_ids_stats != 0:
            total_pages += 1

        if self.selected_index_stats + self.max_ids_stats < len(component_data):
            self.selected_index_stats += self.max_ids_stats
        elif (
            self.selected_index_stats + self.max_ids_stats >= len(component_data)
            and self.selected_index_stats // self.max_ids_stats < total_pages - 1
        ):
            self.selected_index_stats = (total_pages - 1) * self.max_ids_stats
        self.show_table_stats()

    """
    Gives user the option to download displayed figure.
    """

    def download_chart(self, figure):
        file_path, _ = QFileDialog.getSaveFileName(
            self, "Save Image", "", "JPEG (*.jpg);;All Files (*)"
        )
        self.main_figure
        figure.savefig(file_path, format="jpg", dpi=300)

    def ask_questions(self):
        if self.qindex < len(self.questions):
            reply = QMessageBox.question(
                self,
                "Question",
                self.questions[self.qindex],
                QMessageBox.Yes | QMessageBox.No,
                QMessageBox.No,
            )

            if reply == QMessageBox.Yes:
                self.counter += 1

            self.qindex += 1
            self.ask_questions()
        else:
            self.show_recommendation()

    def show_recommendation(self):
        QMessageBox.information(
            self, "Recommendation", self.recommendations[self.counter]
        )

    def filter_components(self, search_query):
        filtered_components = [
            component
            for component in self.components["name"]
            if search_query.lower() in component.lower()
        ]
        self.populate_component_dropdown(filtered_components)

    def populate_component_dropdown(self, components):
        self.component_name_field.clear()
        self.component_name_field.addItem("Select a Component")
        for name in components:
            self.component_name_field.addItem(name)


if __name__ == "__main__":
    app = QApplication(sys.argv)
    window = MainWindow()
    window.show()
    sys.exit(app.exec_())<|MERGE_RESOLUTION|>--- conflicted
+++ resolved
@@ -372,13 +372,7 @@
         self.table_widget.verticalHeader().setDefaultSectionSize(32)
         self.table_widget.verticalHeader().setMaximumSectionSize(32)
         self.table_widget.verticalScrollBar().setMaximum(10 * 30)
-<<<<<<< HEAD
         self.table_widget.itemChanged.connect(lambda item: (self.save_to_df(item),self.table_changed_main(item)))
-=======
-        self.table_widget.itemChanged.connect(
-            lambda item: (self.save_to_df(item), self.table_changed_main())
-        )
->>>>>>> 9696806f
         self.left_layout.addWidget(self.table_widget)
 
         # Add the left layout to the main layout
@@ -634,7 +628,6 @@
 
         self.refreshing_table = False
 
-<<<<<<< HEAD
     def table_changed_main(self, item):
         if self.refreshing_table: return
         self.show_table_stats()
@@ -642,31 +635,6 @@
         
            
      
-=======
-    def table_changed_main(self):
-        if not self.refreshing_table:
-            self.refreshing_table = True
-            self.show_table_stats()
-            self.generate_main_chart()
-
-            rpn_item = self.table_widget.item(self.current_row, 1)
-            rpn_item.setText(
-                str(
-                    int(self.table_widget.item(self.current_row, 2).text())
-                    * (
-                        int(self.table_widget.item(self.current_row, 3).text())
-                        * int(self.table_widget.item(self.current_row, 4).text())
-                    )
-                )
-            )
-            if int(rpn_item.text()) > self.read_risk_threshold():
-                rpn_item.setBackground(QColor(255, 102, 102))  # muted red
-            else:
-                rpn_item.setBackground(QColor(102, 255, 102))  # muted green
-
-            self.refreshing_table = False
-
->>>>>>> 9696806f
     """
 
     Name: generate_chart
@@ -1182,12 +1150,7 @@
         )
 
         self.comp_fails.loc[row, column] = self.fail_mode_column_types[j](new_val)
-<<<<<<< HEAD
-        
-        
-=======
-
->>>>>>> 9696806f
+
         # If the user is updating FSD
         if 2 <= j <= 4:
             new_rpn = int(
@@ -1208,6 +1171,7 @@
                 rpn_item.setBackground(QColor(102, 255, 102))  # muted green
         
 
+            
     # Saves local values to the database
     def save_sql(self) -> None:
         for _, row in self.comp_fails.iterrows():
