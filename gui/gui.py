"""

Project: AI-Based FMECA Tool
2023 Contributors: Nicholas Grabill, Stephanie Wang
2024 Contributors: Evan Brody, Karl Ramus, Esther Yu
Description: Implements the tool's GUI
Industry Mentor: Dr. Yehia Khalil
2023 Academic Mentors: Dr. Frank Zou, Dr. Tharindu De Alwis, Hammed Olayinka
2024 Academic Mentors: Dr. Frank Zou, Dr. Tharindu De Alwis, Yanping Pei, Grace Cao

File(s):
1) gui.py
    1a) Runs GUI implemented in Python w/ PyQt5 framework
2) statistics.py
    2a) Statistical modeling and analysis w/ framework described in paper
3) charts.py
    3a) Contains charts that can be generated 
4) part_info.db
    4a) Holds data for the GUI

NSF REU Project under grant DMS-2244306 in Industrial Mathematics & Statistics sponsored by Collins Aerospace and
Worcester Polytechnic Institute.

### TASK LIST ###

TODO: Refactor the code so that it can generate Weibull/Rayleigh plots for any component using defaults if data isn't
      provided. (WIP, this will take more doing)
TODO: Add bathtub curve in Statistics tab with options for parameter changes. (WIP, just need to write some code)
DONE: RPN & FSD should be Ints

TODO: UI Bug fixes
    DONE: Not putting in risk acceptance threshold makes main tool crash when try to generate
    TODO: Tables are same size so labels are cut off
    DONE: generating weibull distribution in stats tab crashes
    DONE: generating rayleigh distribution in stats tab crashes
    DONE: generate plot in stats distribution crashes app unless you modify something first
    TODO: Source Plot1,2,3 from database instead of hardcoded
    TODO: Variable plot sizes in stats tab
    DONE: Download chart button downloads blank jpeg
    DONE: Read database pulls from csv not local storage/current modified database
    DONE: Auto-update RPN
    DONE: Save RPN values should save it to a file not just locally
    DONE: modifying FSD variables should auto save to local database instead of having button do it
    TODO: invalid FSD variables should throw out of bounds warnings
    DONE: all data modification should just be in the table, no need for textboxes
    DONE: FMEA and FMECA buttons exist but don't do anything 
    DONE: risk acceptance should autocolor when table is generated
    DONE: risk acceptance should autocolor when table is updated
    TODO: detectability recommendation should reset when selected component is changed
    DONE: read database at startup
    DONE: automatically update database
    DONE: stats show table without selecting crashes
    DONE: synced component select between tabs
    TODO: fix crash on invalid cell input
    TODO: auto refresh on statistics page
    DONE: make pie chart work
    DONE: Make "Refresh Table" reset to default values
    

DONE: bubbleplot should open to app and not browser
DONE: Search for components
DONE: generate_chart() if block to switch case
TODO: values() design fix, also figure out what it does ???
DONE: fix csv formatting. there shouldn't be spaces after commas
DONE: convert .csv to sqlite .db file
DONE: normalize database (4NF+)
DONE: re-implement dictionary database as pandas dataframe, populated from SQLite database
DONE: create charts.py to hold all charting functions

"""
import os, sys, sqlite3
sys.path.insert(0,os.path.dirname(os.path.dirname(os.path.abspath(__file__))))

import pandas as pd
import numpy as np
import matplotlib.pyplot as plt
from stats_and_charts import stats
from mpl_toolkits.mplot3d.art3d import Poly3DCollection
from matplotlib.figure import Figure
from matplotlib.backends.backend_qt5agg import FigureCanvasQTAgg as FigureCanvas
from PyQt5.QtWidgets import *
from PyQt5.QtGui import *
from PyQt5.QtCore import *
from stats_and_charts.charts import Charts
from matplotlib.backends.backend_qt5agg import NavigationToolbar2QT as NavigationToolbar

database_data = {}

"""

Name: MainWindow
Type: class
Description: MainWindow class that holds all of our functions for the GUI.

"""


class MainWindow(QMainWindow):
    DEFAULT_RISK_THRESHOLD = 1
    CURRENT_DIRECTORY = os.path.dirname(os.path.abspath(__file__))
    DB_PATH = os.path.join(os.path.dirname(__file__), os.pardir, "data")
    DB_NAME = "part_info.db"
    RECOMMENDATIONS = (
        "Recommended Detectability: 9-10 (Unacceptable)",
        "Recommended Detectability: 7-8 (Severe)",
        "Recommended Detectability: 4-6 (Medium)",
        "Recommended Detectability: 1-3 (Low)",
    )
    # Columns to show in the failure mode table.
    # These are DataFrame columns.
    FAIL_MODE_COLUMNS = (
        "desc",
        "rpn",
        "frequency",
        "severity",
        "detection",
        "lower_bound",
        "best_estimate",
        "upper_bound",
        "mission_time",
    )
    # The types associated with each.
    FAIL_MODE_COLUMN_TYPES = (str, int, int, int, int, float, float, float, float)
    # These are the actual labels to show.
    HORIZONTAL_HEADER_LABELS = [
        "Failure Modes",
        "RPN",
        "Frequency",
        "Severity",
        "Detectability",
        "Lower Bound (LB)",
        "Best Estimate (BE)",
        "Upper Bound (UB)",
        "Mission Time",
    ]

    """

    Name: __init__
    Type: function
    Description: Initializes baseline PyQt5 framework for connecting pieces of the GUI together.

    """

    def __init__(self):
        super().__init__()

        # These need to match one-to-one
        assert len(self.FAIL_MODE_COLUMNS) == len(self.FAIL_MODE_COLUMN_TYPES)

        # Initializes DataFrames.
        self.read_sql()

        self.current_row = 0
        self.current_column = 0
        self.refreshing_table = False
        self.risk_threshold = self.DEFAULT_RISK_THRESHOLD

        super().__init__()
        self.setWindowTitle("Component Failure Modes and Effects Analysis (FMEA)")
        self.setGeometry(100, 100, 1000, 572)
        self.setStyleSheet(
            "QPushButton { color: white; background-color: #C02F1D; }"
            "QLabel { color: #C02F1D; font-weight: bold; }"
            "QTableWidget { gridline-color: #C02F1D; } "
            "QLineEdit { border: 2px solid #C02F1D; }"
        )

        # Creating tabs widget
        self.central_widget = QTabWidget(self)
        self.setCentralWidget(self.central_widget)

        # Creating the tabs
        self.user_instructions_tab = QWidget()  # Create a new tab
        self.central_widget.addTab(
            self.user_instructions_tab, "User Instructions"
        )  # Add the tab to the QTabWidget
        self.main_tool_tab = QWidget()  # Create a new tab
        self.central_widget.addTab(
            self.main_tool_tab, "Main Tool"
        )  # Add the tab to the QTabWidget
        self.statistics_tab = QWidget()  # Create a new tab
        self.central_widget.addTab(
            self.statistics_tab, "Statistics"
        )  # Add the tab to the QTabWidget
        self.database_view_tab = QWidget()  # Create a new tab
        self.central_widget.addTab(
            self.database_view_tab, "Database View"
        )  # Add the tab to the QTabWidget

        self._init_instructions_tab()

        self._init_database_view_tab()

        self._init_main_tab()

        self._init_stats_tab()

        self.counter = 0
        self.questions = [
            "Does this system have redundancy, i.e. multiple units of the same component/subsystem in the case one fails?",
            "Does this system have diversity, i.e. multiple components/subsystems that are responsible for the same function?",
            "Does this system have safety features, e.g. sensors, user-warnings, fail-safes?",
        ]
        self.qindex = 0
        self.charts = Charts(self)

    def closeEvent(self, event) -> None:
        close_confirm = QMessageBox()
        close_confirm.setWindowTitle("Save and Exit")
        close_confirm.setText("Save before exiting?")
        close_confirm.setStandardButtons(
            QMessageBox.Yes | QMessageBox.No | QMessageBox.Cancel
        )
        close_confirm = close_confirm.exec()

        match close_confirm:
            case QMessageBox.Yes:
                self.save_sql()
                event.accept()
            case QMessageBox.No:
                event.accept()
            case QMessageBox.Cancel:
                event.ignore()
            case _:
                event.ignore()

    def _init_instructions_tab(self):
        ### START OF USER INSTRUCTIONS TAB SETUP ###

        # Create a QVBoxLayout instance
        layout = QVBoxLayout()

        # Create a QLabel instance and set the text
        instructions1 = QLabel("Welcome to the Component FMEA Risk Mitigation Tool!")
        instructions1.setAlignment(Qt.AlignCenter)  # Center the text
        instructions1.setStyleSheet(
            "QLabel {font-size: 30px;}"
        )  # Set the text color to black and increase the font size

        # Create QLabel instances for the logos
        logo1 = QLabel()
        logo2 = QLabel()

        # Create QPixmap instances with the logo images
        pixmap1 = QPixmap("images/Collins_Aerospace_Logo.png").scaled(
            100, 100, Qt.KeepAspectRatio
        )
        pixmap2 = QPixmap("images/WPI_Inst_Prim_FulClr.png").scaled(
            100, 100, Qt.KeepAspectRatio
        )

        # Set the QPixmap to the QLabel
        logo1.setPixmap(pixmap1)
        logo2.setPixmap(pixmap2)

        self.instructions2 = QWidget
        self.instructions2 = QTextEdit()
        self.instructions2.setText(
            """
        Please choose whether you want to complete an FMEA or FMECA analysis by clicking one of the buttons on the right!
        
        Here is some information regarding use:
        1. The “Main Tool” Tab allows the user to input a component name and a risk acceptance threshold and subsequently generate a table with that component’s failure modes and associated attributes in the database. These attributes include RPN, Frequency, Severity, Detection, and Lower Bound, Best Estimate, and Upper Bound (Failures Per Million Hours), all of which may-or-may-not have previously established values and are user-editable.
            - By filling in and saving the RPN values, the user is able to generate a bar and pie chart of those failure modes at any given time. The charts dynamically update with the table and can be regenerated via their respective buttons.
            - By filling in and saving the Frequency, Severity, and Detection values, the user is able to generate a 3D risk profile (a cuboid) and a 3D scatterplot of those failure modes at any given time. The color of these 3D plots ranges from green, yellow, and red to respectively reflect low, medium, and high-risk classifications extrapolated from a risk matrix.
            - The Lower Bound, Best Estimate, and Upper Bound values, given in Failures Per Million Hours (FPMH), are provided to guide the user to make an informed decision about an acceptable frequency value for its component. Furthermore, by hovering the mouse of the “Frequency” input text box, the user can receive a suggested frequency value based on the built-in “Humanoid in the Loop” mechanic.
    
        2. The “Database” tab allows the user to browse the entire database of components and their values for RPN, Frequency, Severity, Detection, Lower Bound, Best Estimate, and Upper Bound. Unestablished RPN values are automatically set to 1, while every other unestablished value is automatically set to 0. While component attribute values are editable, the user must always input a known component name from the database.

        3. The “Statistics tab allows the user to generate a neural network, regression, etc. [WORK IN PROGRESS]
        
        """
        )

        font = QFont()
        font.setPointSize(16)  # Set this to the desired size
        self.instructions2.setFont(font)

        # Set textEdit as ReadOnly
        self.instructions2.setReadOnly(True)

        # Create a QHBoxLayout for the header
        header_layout = QHBoxLayout()

        # Add the buttons to the header layout
        header_layout.addWidget(logo1)
        header_layout.addStretch(2)  # Add flexible space
        header_layout.addWidget(instructions1)
        header_layout.addStretch(2)  # Add flexible space
        header_layout.addWidget(logo2)

        # adding fmea/fmeca buttons to layout
        # fmea_button = QPushButton("FMEA")
        # fmeca_button = QPushButton("FMECA")
        # logos_buttons_layout = QVBoxLayout()
        # logos_buttons_layout.addWidget(fmea_button)
        # logos_buttons_layout.addWidget(fmeca_button)

        # Add the header layout and the instructions2 widget to the main layout
        # header_layout.addLayout(logos_buttons_layout)
        layout.addLayout(header_layout)
        layout.addWidget(self.instructions2)

        # Set the layout on the User Instructions tab
        self.user_instructions_tab.setLayout(layout)

        ### END OF USER INSTRUCTIONS TAB SETUP ###

    def _init_database_view_tab(self):
        ### START OF DATABASE VIEW TAB SETUP ###

        # Create the database view layout
        self.database_view_layout = QVBoxLayout(self.database_view_tab)

        # Create and add the read database button
        self.read_database_button = QPushButton("Refresh Database")
        #self.read_database_button.clicked.connect(self.read_database)
        self.database_view_layout.addWidget(self.read_database_button)

        # Create and add the table widget for database view
        self.database_table_widget = QTableWidget()
        self.database_view_layout.addWidget(self.database_table_widget)

        #self.read_database()
        ### END OF DATABASE VIEW TAB SETUP ###

    def _init_main_tab(self):
        ### START OF MAIN TAB SETUP ###

        # Create the main layout for the Main Tool tab
        self.main_layout = QHBoxLayout(self.main_tool_tab)

        # Create the left layout for input fields and table
        self.left_layout = QVBoxLayout()

        # Creating label to designate component selection
        self.component_selection = QLabel("Component Selection: ")
        self.left_layout.addWidget(self.component_selection)

        # Create and add the component name dropdown menu
        search_and_dropdown_layout = QHBoxLayout()

        self.component_search_field = QLineEdit(self)
        self.component_search_field.setPlaceholderText("Search for a component...")
        self.component_search_field.textChanged.connect(self.filter_components)
        search_and_dropdown_layout.addWidget(self.component_search_field)

        self.component_name_field = QComboBox(self)
        self.component_name_field.activated.connect(
            lambda: (
                self.component_name_field_stats.setCurrentText(
                    self.component_name_field.currentText()
                ),
                self.update_layout(),
            )
        )
        self.populate_component_dropdown(self.components["name"])
        search_and_dropdown_layout.addWidget(self.component_name_field)

        self.left_layout.addLayout(search_and_dropdown_layout)

        # Create and add the risk acceptance threshold field
        self.threshold_label = QLabel("Risk Acceptance Threshold:")
        self.threshold_field = QLineEdit()
        self.threshold_field.setText(str(self.DEFAULT_RISK_THRESHOLD))
        self.threshold_field.editingFinished.connect(
            lambda: (self.read_risk_threshold(), self.update_layout())
        )
        self.threshold_field.setToolTip(
            "Enter the maximum acceptable RPN: must be an integer value in [1-1000]."
        )
        self.left_layout.addWidget(self.threshold_label)
        self.left_layout.addWidget(self.threshold_field)

        # Create and add the submit button
        self.submit_button = QPushButton("Reset to Default")
        self.submit_button.clicked.connect(
            lambda: (self.reset_df(), self.update_layout())
        )
        self.left_layout.addWidget(self.submit_button)

        # Create and add the table widget
        self.table_widget = QTableWidget()
        self.table_widget.setColumnCount(len(self.HORIZONTAL_HEADER_LABELS))
        self.table_widget.setHorizontalHeaderLabels(self.HORIZONTAL_HEADER_LABELS)
        self.table_widget.setColumnWidth(0, 150)  # ID
        self.table_widget.setColumnWidth(1, 150)  # Failure Mode
        self.table_widget.setColumnWidth(3, 150)  # RPN
        self.table_widget.setColumnWidth(4, 150)  # Frequency
        self.table_widget.setColumnWidth(5, 150)  # Severity
        self.table_widget.setColumnWidth(6, 150)  # Detectability
        self.table_widget.setColumnWidth(7, 150)  # Mission Time
        self.table_widget.setColumnWidth(8, 150)  # Lower Bound
        self.table_widget.setColumnWidth(9, 150)  # Best Estimate
        self.table_widget.setColumnWidth(10, 150)  # Upper Bound
        self.table_widget.verticalHeader().setDefaultSectionSize(32)
        self.table_widget.verticalHeader().setMaximumSectionSize(32)
        self.table_widget.verticalScrollBar().setMaximum(10 * 30)
        self.table_widget.itemChanged.connect(self.table_changed_main)

        self.table_widget.cellClicked.connect(self.cell_clicked)
        self.left_layout.addWidget(self.table_widget)

        # Add the left layout to the main layout
        self.main_layout.addLayout(self.left_layout)
        self.main_layout.setStretchFactor(
            self.left_layout, 2
        )  # make the left layout 3 times wider than the right

        # Create the right layout for the chart
        self.right_layout = QVBoxLayout()

        # Create label for the graphing
        self.plotting_label = QLabel("Data Visualization: ")
        self.right_layout.addWidget(self.plotting_label)

        # Create dropdown menu for holding charts we want to give the option of generating
        self.chart_name_field_main_tool = QComboBox(self)
        self.chart_name_field_main_tool.addItem("Select a Chart")
        self.chart_name_field_main_tool.addItem("Bar Chart")
        self.chart_name_field_main_tool.addItem("Pie Chart")
        self.chart_name_field_main_tool.addItem("3D Risk Plot")
        self.chart_name_field_main_tool.addItem("Scatterplot")
        self.chart_name_field_main_tool.addItem("Bubbleplot")
        self.chart_name_field_main_tool.activated.connect(self.generate_main_chart)
        self.right_layout.addWidget(self.chart_name_field_main_tool)

        # Create the matplotlib figure and canvas
        self.main_figure = plt.figure()
        self.canvas = FigureCanvas(self.main_figure)
        self.right_layout.addWidget(self.canvas)

        # Scrolling and zoom in/out functionality
        self.toolbar = NavigationToolbar(self.canvas, self)
        self.right_layout.addWidget(self.toolbar)

        # Create and add the generate chart button
        self.generate_chart_button = QPushButton("Generate Chart")
        self.generate_chart_button.clicked.connect(self.generate_main_chart)
        self.right_layout.addWidget(self.generate_chart_button)

        # Create and add the download chart button
        self.download_chart_button = QPushButton("Download Chart")
        self.download_chart_button.clicked.connect(
            lambda: self.download_chart(self.main_figure)
        )
        self.right_layout.addWidget(self.download_chart_button)

        # Add a stretch to the right layout
        self.right_layout.addStretch()

        # Add the right layout to the main layout
        self.main_layout.addLayout(self.right_layout)
        self.main_layout.setStretchFactor(
            self.right_layout, 2
        )  # the right layout stays with default size

        # Create a QHBoxLayout for the navigation buttons
        self.nav_button_layout = QHBoxLayout()

        # Initialize the selected index and the maximum number of IDs to show
        self.selected_index = 0
        self.max_ids = 10

        # Create and connect the navigation buttons
        self.prev_button = QPushButton("Previous")
        self.prev_button.clicked.connect(self.show_previous)
        self.nav_button_layout.addWidget(self.prev_button)

        # Add spacing between the buttons
        self.nav_button_layout.addSpacing(10)

        self.next_button = QPushButton("Next")
        self.next_button.clicked.connect(self.show_next)
        self.nav_button_layout.addWidget(self.next_button)

        # Add the nav_button_layout to the left layout
        self.left_layout.addLayout(self.nav_button_layout)
        
        ### END OF MAIN TAB SETUP ###

    def _init_stats_tab(self):
        ### START OF STATISTICS TAB SETUP ###

        # Create main layout
        main_layout_stats = QHBoxLayout(self.statistics_tab)

        # Left layout for component info and table
        left_layout_stats = QVBoxLayout()

        # Creating label to designate component selection
        self.component_selection_stats = QLabel("Component Selection: ")
        left_layout_stats.addWidget(self.component_selection_stats)

        # Create and add the component name dropdown menu
        self.component_name_field_stats = QComboBox(self)
        self.component_name_field_stats.addItem("Select a Component")
        self.component_name_field_stats.activated.connect(
            lambda: (
                self.component_name_field.setCurrentText(
                    self.component_name_field_stats.currentText()
                ),
                self.update_layout(),
            )
        )
        for name in self.components["name"]:
            self.component_name_field_stats.addItem(name)
        self.left_layout.addWidget(self.component_name_field_stats)
        left_layout_stats.addWidget(self.component_name_field_stats)

        # Create and add the submit button
        self.stat_submit_button = QPushButton("Show Table")
        self.stat_submit_button.clicked.connect(
            lambda: self.populate_table(self.table_widget_stats, self.comp_fails)
        )
        left_layout_stats.addWidget(self.stat_submit_button)

        # Create button for detectability recommendation
        self.detectability_button_stats = QPushButton(
            "Get Detectability Recommendation"
        )
        self.detectability_button_stats.clicked.connect(self.ask_questions)
        left_layout_stats.addWidget(self.detectability_button_stats)

        # Create and add the table widget
        self.table_widget_stats = QTableWidget()
        self.table_widget_stats.setColumnCount(len(self.HORIZONTAL_HEADER_LABELS))
        self.table_widget_stats.setHorizontalHeaderLabels(self.HORIZONTAL_HEADER_LABELS)
        self.table_widget_stats.setColumnWidth(0, 150)  # ID
        self.table_widget_stats.setColumnWidth(1, 150)  # Failure Mode
        self.table_widget_stats.setColumnWidth(3, 150)  # RPN
        self.table_widget_stats.setColumnWidth(4, 150)  # Frequency
        self.table_widget_stats.setColumnWidth(5, 150)  # Severity
        self.table_widget_stats.setColumnWidth(6, 150)  # Detectability
        self.table_widget_stats.setColumnWidth(7, 150)  # Mission Time
        self.table_widget_stats.setColumnWidth(8, 150)  # Lower Bound
        self.table_widget_stats.setColumnWidth(9, 150)  # Lower Bound
        self.table_widget_stats.setColumnWidth(10, 150)  # Best Estimate
        self.table_widget_stats.verticalHeader().setDefaultSectionSize(32)
        self.table_widget_stats.verticalHeader().setMaximumSectionSize(32)
        self.table_widget_stats.verticalScrollBar().setMaximum(10 * 30)
        left_layout_stats.addWidget(self.table_widget_stats)

        # Create a QHBoxLayout for the navigation buttons
        self.nav_button_layout_stats = QHBoxLayout()

        # Initialize the selected index and the maximum number of IDs to show
        self.selected_index_stats = 0
        self.max_ids_stats = 10

        # Create and connect the navigation buttons
        self.prev_button_stats = QPushButton("Previous")
        self.prev_button_stats.clicked.connect(self.show_previous_stats)
        self.nav_button_layout_stats.addWidget(self.prev_button_stats)

        # Add spacing between the buttons
        self.nav_button_layout_stats.addSpacing(10)

        self.next_button_stats = QPushButton("Next")
        self.next_button_stats.clicked.connect(self.show_next_stats)
        self.nav_button_layout_stats.addWidget(self.next_button_stats)

        # Add the nav_button_layout to the left layout
        left_layout_stats.addLayout(self.nav_button_layout_stats)

        # Creating right layout for graphs in stats tab
        right_layout_stats = QVBoxLayout()

        # Create label for the graphing
        self.stat_modeling_tag = QLabel("Statistical Modeling: ")
        right_layout_stats.addWidget(self.stat_modeling_tag)

        # Create dropdown menu for holding charts we want to give the option of generating
        self.chart_name_field_stats = QComboBox(self)
        self.chart_name_field_stats.addItem("Select a Chart")
        self.chart_name_field_stats.addItem("Weibull Distribution")
        self.chart_name_field_stats.addItem("Rayleigh Distribution")
        self.chart_name_field_stats.addItem("Bathtub Curve")
        right_layout_stats.addWidget(self.chart_name_field_stats)

        # Matplotlib canvases with tab widget (hardcoded for one component)
        self.stats_tab = QTabWidget()
        self.stats_tab_canvas1 = FigureCanvas(Figure())
        self.stats_tab_canvas2 = FigureCanvas(Figure())
        self.stats_tab_canvas3 = FigureCanvas(Figure())
        self.stats_tab.addTab(self.stats_tab_canvas1, "Failure Mode 1")
        self.stats_tab.addTab(self.stats_tab_canvas2, "Failure Mode 2")
        self.stats_tab.addTab(self.stats_tab_canvas3, "Failure Mode 3")
        right_layout_stats.addWidget(self.stats_tab)

        # Create and add the generate chart button
        self.generate_chart_button_stats = QPushButton("Generate Chart")
        self.generate_chart_button_stats.clicked.connect(self.generate_stats_chart)
        right_layout_stats.addWidget(self.generate_chart_button_stats)

        # Create and add the download chart button (non-functional)
        self.download_chart_button_stats = QPushButton("Download Chart")
        self.download_chart_button_stats.clicked.connect(
            lambda: self.download_chart(self.stats_tab_canvas1.figure)
        )
        right_layout_stats.addWidget(self.download_chart_button_stats)

        # Add left and right layouts to the main layout
        main_layout_stats.addLayout(left_layout_stats, 4)
        main_layout_stats.addLayout(right_layout_stats, 6)

        ### END OF STATISTICS TAB SETUP ###

    def update_layout(self):
        self.refreshing_table = True
        self.populate_table(self.table_widget, self.comp_fails)
        self.populate_table(self.table_widget_stats, self.comp_fails)
        self.generate_main_chart()

        for row in range(len(self.comp_data.index)):
            rpn_item = self.table_widget.item(row, 1)
            if int(rpn_item.text()) > self.risk_threshold:
                rpn_item.setBackground(QColor(255, 102, 102))  # muted red
            else:
                rpn_item.setBackground(QColor(102, 255, 102))  # muted green

        self.refreshing_table = False

    def table_changed_main(self, item):
        if self.refreshing_table:
            return
        self.save_to_df(item)
        self.populate_table(self.table_widget_stats, self.comp_fails)
        self.generate_main_chart()

    """

    Name: generate_chart
    Type: function
    Description: Uses dropdown menu to generate the desired chart in the main tool tab.

    """

    def generate_main_chart(self):
        match (self.chart_name_field_main_tool.currentText()):
            case "Bar Chart":
                self.charts.bar_chart()
            case "Pie Chart":
                self.charts.pie_chart()
            case "3D Risk Plot":
                self.charts.plot_3D([self.current_row, self.current_column])
            case "Scatterplot":
                self.charts.scatterplot()
            case "Bubbleplot":
                self.charts.bubble_plot()

    def generate_stats_chart(self):
        match (self.chart_name_field_stats.currentText()):
            case "Weibull Distribution":
                self.update_weibull_canvas()
            case "Rayleigh Distribution":
                self.update_rayleigh_canvas()
            case "Bathtub Curve":
                self.update_bathtub_canvas()

    """

    Name: bathtub
    Type: function
    Description: Invokes the bathtub function in stats.py to populate the canvas with a histogram PDF plot.

    """

    def update_bathtub_canvas(self):
        N = 1000
        T = 20
        t1 = 1
        t2 = 10

        self.stats_tab_canvas1.figure.clear()
        self.stats_tab_canvas2.figure.clear()
        self.stats_tab_canvas3.figure.clear()

        self.stats_tab.clear()

        fig1 = stats._bathtub(N, T, t1, t2)
        fig2 = stats._bathtub(N, T, t1, t2)
        fig3 = stats._bathtub(N, T, t1, t2)

        self.stats_tab_canvas1.figure = fig1
        self.stats_tab_canvas1.figure.tight_layout()
        self.stats_tab_canvas1.draw()
        self.stats_tab_canvas2.figure = fig2
        self.stats_tab_canvas2.figure.tight_layout()
        self.stats_tab_canvas2.draw()
        self.stats_tab_canvas3.figure = fig3
        self.stats_tab_canvas3.figure.tight_layout()
        self.stats_tab_canvas3.draw()

        # Add tabs after generating the graphs
        self.stats_tab.addTab(self.stats_tab_canvas1, "Plot 1")
        self.stats_tab.addTab(self.stats_tab_canvas2, "Plot 2")
        self.stats_tab.addTab(self.stats_tab_canvas3, "Plot 3")

    """
    
    Name: update_rayleigh_canvas
    Type: function
    Description: Invokes the rayleigh function in stats.py to populate the canvas with a histogram PDF plot.
    
    """

    def update_rayleigh_canvas(self):
        # Clear the existing figures before displaying new ones
        self.stats_tab_canvas1.figure.clear()
        self.stats_tab_canvas2.figure.clear()
        self.stats_tab_canvas3.figure.clear()

        # Clear the existing tabs
        self.stats_tab.clear()

        fig1 = stats._rayleigh(self.values())
        fig2 = stats._rayleigh(self.values())
        fig3 = stats._rayleigh(self.values())
        """
        if (
            self.component_name_field.currentText() == "Motor-Driven Pump"
        ):  # Idealy, this would be modified to search through the list of component neames instead of the names being specificed here
            # Get new figures from weibull()
            fig1 = stats._rayleigh(np.array([20.8, 125.0, 4.17]))
            print(fig1)
            fig2 = stats._rayleigh(np.array([1.0, 30.0, 1000.0]))
            fig3 = stats._rayleigh(np.array([4.17, 83.3, 417.0]))
        if (
            self.component_name_field.currentText() == "Motor-Operated Valves"
        ):  # Same here
            fig1 = stats._rayleigh(np.array([41.7, 125.0, 375.0]))
            fig2 = stats._rayleigh(np.array([83.3, 4170.0, 4.17]))
            fig3 = stats._rayleigh(np.array([2.5, 33.3, 250.0]))
        """

        # Update the canvas with the new figures
        self.stats_tab_canvas1.figure = fig1
        self.stats_tab_canvas1.figure.tight_layout()
        self.stats_tab_canvas1.draw()
        self.stats_tab_canvas2.figure = fig2
        self.stats_tab_canvas2.figure.tight_layout()
        self.stats_tab_canvas2.draw()
        self.stats_tab_canvas3.figure = fig3
        self.stats_tab_canvas3.figure.tight_layout()
        self.stats_tab_canvas3.draw()

        # Add tabs after generating the graphs
        self.stats_tab.addTab(self.stats_tab_canvas1, "Plot 1")
        self.stats_tab.addTab(self.stats_tab_canvas2, "Plot 2")
        self.stats_tab.addTab(self.stats_tab_canvas3, "Plot 3")

    """
    
    Name: updateWeibullCavas
    Type: function
    Description: Invokes the weibull function in stats.py to populate the cavas with a histogram PDF plot.
    
    """

    def update_weibull_canvas(self):
        # Clear the existing figures before displaying new ones
        self.stats_tab_canvas1.figure.clear()
        self.stats_tab_canvas2.figure.clear()
        self.stats_tab_canvas3.figure.clear()

        # Clear the existing tabs
        self.stats_tab.clear()

        fig1 = stats._weibull(self.values())
        fig2 = stats._weibull(self.values())
        fig3 = stats._weibull(self.values())

        """
        if (
            self.component_name_field_stats.currentText() == "Motor-Driven Pump"
        ):  # Fix to read through database
            # Get new figures from weibull()
            fig1 = stats._weibull(np.array([20.8, 125.0, 4.17]))
            fig2 = stats._weibull(np.array([1.0, 30.0, 1000.0]))
            fig3 = stats._weibull(np.array([4.17, 83.3, 417.0]))
        if (
            self.component_name_field_stats.currentText() == "Motor-Operated Valves"
        ):  # Fix to read through database (likely with currently unused values() function in stats.py)
            fig1 = stats._weibull(np.array([41.7, 125.0, 375.0]))
            fig2 = stats._weibull(np.array([83.3, 4170.0, 4.17]))
            fig3 = stats._weibull(np.array([2.5, 33.3, 250.0]))
        """

        # Update the canvas with the new figures
        self.stats_tab_canvas1.figure = fig1
        self.stats_tab_canvas1.figure.tight_layout()
        self.stats_tab_canvas1.draw()
        self.stats_tab_canvas2.figure = fig2
        self.stats_tab_canvas2.figure.tight_layout()
        self.stats_tab_canvas2.draw()
        self.stats_tab_canvas3.figure = fig3
        self.stats_tab_canvas3.figure.tight_layout()
        self.stats_tab_canvas3.draw()

        self.stats_tab.addTab(self.stats_tab_canvas1, "Plot 1")
        self.stats_tab.addTab(self.stats_tab_canvas2, "Plot 2")
        self.stats_tab.addTab(self.stats_tab_canvas3, "Plot 3")

    """

    Name: read_database
    Type: function
    Description: Function that initially clears the table and then repopulates it.

    """

    ### READS FROM CSV
    # def read_database(self):
    #     self.database_table_widget.clear()

    #     try:
    #         script_dir = os.path.dirname(os.path.abspath(__file__))
    #         file_path = os.path.join(script_dir, "database.csv")

    #         with open(file_path, newline="") as csvfile:
    #             reader = csv.reader(csvfile)
    #             rows = list(reader)

    #             # Set the row count and column count for the table widget
    #             self.database_table_widget.setRowCount(len(rows))
    #             self.database_table_widget.setColumnCount(len(rows[0]))

    #             # Set the table headers
    #             headers = rows[0]
    #             self.database_table_widget.setHorizontalHeaderLabels(headers)

    #             # Populate the table widget with data
    #             for row_idx, row in enumerate(rows[1:]):
    #                 for col_idx, item in enumerate(row):
    #                     table_item = QTableWidgetItem(item)
    #                     self.database_table_widget.setItem(row_idx, col_idx, table_item)
    #     except FileNotFoundError:
    #         error_message = "Error: Could not find the database.csv file."
    #         QMessageBox.critical(self, "File Not Found", error_message)


    """
    Pulls default data from part_info.db and stores it in a pandas DataFrame.
    """

    def read_sql(self) -> None:
        DB_PATH = os.path.abspath(
            os.path.join(self.CURRENT_DIRECTORY, self.DB_PATH, self.DB_NAME)
        )
        if not os.path.isfile(DB_PATH):
            raise FileNotFoundError("could not find database file.")
        self.conn = sqlite3.connect(DB_PATH)
        self.components = pd.read_sql_query("SELECT * FROM components", self.conn)
        self.fail_modes = pd.read_sql_query("SELECT * FROM fail_modes", self.conn)
        self.default_comp_fails = pd.read_sql_query(
            "SELECT * FROM comp_fails", self.conn
        )
        self.comp_fails = pd.read_sql_query("SELECT * FROM local_comp_fails", self.conn)
        # Calculates RPN = Frequency * Severity * Detection
        self.default_comp_fails.insert(
            3,
            "rpn",
            [
                int(row["frequency"] * row["severity"] * row["detection"])
                for _, row in self.comp_fails.iterrows()
            ],
            True,
        )
        self.comp_fails.insert(
            3,
            "rpn",
            [
                int(row["frequency"] * row["severity"] * row["detection"])
                for _, row in self.comp_fails.iterrows()
            ],
            True,
        )

    def reset_df(self) -> None:
        if not (hasattr(self, "comp_fails") and hasattr(self, "default_comp_fails")):
            return
        self.comp_fails = self.default_comp_fails.copy()

    def read_risk_threshold(self):
        try:
            risk_threshold = float(self.threshold_field.text())
            # error checking for risk value threshold
            if not (1 <= risk_threshold <= 1000):
                error_message = "Error: Please re-enter a risk threshold value between 1 and 1000, inclusive."
                QMessageBox.critical(self, "Value Error", error_message)
        except:
            risk_threshold = self.DEFAULT_RISK_THRESHOLD
        self.risk_threshold = risk_threshold
        return risk_threshold

    """
    Populates a table with failure modes associated with a specific component.
    """

    def populate_table(self, table_widget, data_source) -> None:
        # clear existing table data (does not affect underlying database)
        table_widget.clearContents()

        # retrieve component name from text box
        component_name = self.component_name_field.currentText()

        # Update the column header for "Failure Mode"
        header_labels_static = self.HORIZONTAL_HEADER_LABELS[1:]
        table_widget.setHorizontalHeaderLabels(
            [f"{component_name} Failure Modes"] + header_labels_static
        )

        # Update the maximum number of IDs to show
        self.max_ids = 10

        # drop_duplicates shouldn't be necessary here, since components are unique. Just in case, though.
        # np.sum is a duct-tapey way to convert to int, since you can't directly
        self.comp_id = np.sum(
            self.components[
                self.components["name"] == component_name
            ].drop_duplicates()["id"]
        )

        self.comp_data = (
            data_source[data_source["comp_id"] == self.comp_id]
            .head(self.max_ids)
            .reset_index(drop=True)
        )

        self.comp_data = pd.merge(
            self.fail_modes, self.comp_data, left_on="id", right_on="fail_id"
        )

        # id column is identical to fail_id column, so we can drop it.
        self.comp_data = self.comp_data.drop(columns="id")

        # Set the row count of the table widget
        table_widget.setRowCount(self.max_ids)

        for row, data in self.comp_data.iterrows():
            for i, key in enumerate(self.FAIL_MODE_COLUMNS):
                table_widget.setItem(row, i, QTableWidgetItem(str(data[key])))

    """
    Records the location of a cell when it's clicked.
    """

    def cell_clicked(self, row, column):
        self.current_row = row
        self.current_column = column

    """
    TODO: get lower bound, geometric mean, and upper bound from dataset, for the component passed in
    """

    def values(self):
        # print(self.comp_data)
        component_name = self.component_name_field.currentText()

        values1 = np.array(
            [20.8, 125.0, 4.17]
        )  # lower bound, geometric mean, and upper bound
        values2 = np.array([1.0, 30.0, 1000.0])
        values3 = np.array([4.17, 83.3, 417.0])
        values4 = np.array([41.7, 125.0, 375.0])
        values5 = np.array([83.3, 4170.0, 4.17])
        values6 = np.array([2.5, 33.3, 250.0])

        if component_name == "Motor-Driven Pump":
            return values1
        elif component_name == "Motor-Operated Valves":
            return values4
        else:
            return np.array([1, 1, 1])

    """
    Retrieves frequency, severity, and detection values and calculates new RPN which is 
    pushed to the table widget.
    """

    # Deprecated, callback for fsd boxes in main

    # def on_rpn_item_changed(self):
    #     # Get the Frequency, Severity, and Detection values
    #     probability = (
    #         float(self.x_input_field.text()) if self.x_input_field.text() else 0
    #     )
    #     severity = float(self.y_input_field.text()) if self.y_input_field.text() else 0
    #     detection = float(self.z_input_field.text()) if self.z_input_field.text() else 0

    #     # Calculate the RPN
    #     rpn = probability * severity * detection

    #     # error checking for RPN value
    #     if (probability or severity or detection) < 1 or (
    #         probability or severity or detection
    #     ) > 10:
    #         error_message = "Error: Please re-enter values between 1 and 10, inclusive."
    #         QMessageBox.critical(self, "Value Error", error_message)
    #         return

    #     # Update the RPN value in the table/chart
    #     rpn_item = self.table_widget.item(self.current_row, 1)
    #     frequency_item = self.table_widget.item(self.current_row, 2)
    #     severity_item = self.table_widget.item(self.current_row, 3)
    #     detectability_item = self.table_widget.item(self.current_row, 4)

    #     if rpn_item:
    #         rpn_item.setText(str(rpn))
    #         if rpn > self.risk_threshold:
    #             rpn_item.setBackground(QColor(255, 102, 102))  # muted red
    #         else:
    #             rpn_item.setBackground(QColor(102, 255, 102))  # muted green

    #     if frequency_item:
    #         frequency_item.setText(str(probability))
    #     if severity_item:
    #         severity_item.setText(str(severity))
    #     if detectability_item:
    #         detectability_item.setText(str(detection))

    """
    Saves RPN, frequency, severity, and detectability values to the local database.
    """

    # DEPRECATED DO NOT USE
    # def save_values(self):
    #     component_name = self.component_name_field.currentText()
    #     component_data = database_data.get(component_name, [])

    #     for row in range(self.table_widget.rowCount()):
    #         rpn_item = self.table_widget.item(row, 2)
    #         frequency_item = self.table_widget.item(row, 3)
    #         severity_item = self.table_widget.item(row, 4)
    #         detectability_item = self.table_widget.item(row, 5)
    #         mission_time = self.table_widget.item(row, 6)

    #         if rpn_item:
    #             component_data[row + self.selected_index]["rpn"] = (
    #                 float(frequency_item.text())
    #                 * float(mission_time.text())
    #                 * float(severity_item.text())
    #                 * float(detectability_item.text())
    #             )
    #         if frequency_item:
    #             component_data[row + self.selected_index]["frequency"] = float(
    #                 frequency_item.text()
    #             )
    #         if severity_item:
    #             component_data[row + self.selected_index]["severity"] = float(
    #                 severity_item.text()
    #             )
    #         if detectability_item:
    #             component_data[row + self.selected_index]["detectability"] = float(
    #                 detectability_item.text()
    #             )
    #         if mission_time:
    #             component_data[row + self.selected_index]["mission_time"] = float(
    #                 mission_time.text()
    #             )

    #     # Update the database with the modified component data
    #     database_data[component_name] = component_data

    # Executes and commits an SQL query on this window's database connection
    def exec_SQL(self, query) -> None:
        self.conn.execute(query)
        self.conn.commit()

    # Saves individual values in the UI to self.comp_fails
<<<<<<< HEAD
    def save_to_df(self, item) -> None:
        if self.refreshing_table or not hasattr(self, "comp_data"):
=======
    def save_to_df(self, item: QTableWidgetItem) -> None:
        if self.refreshing_table:
            return
        if not hasattr(self, "comp_data"):
>>>>>>> ff1f1edc
            return

        i, j = item.row(), item.column()
        column = self.FAIL_MODE_COLUMNS[j]
        new_val = item.text()

        # In case the user is editing a cell below the displayed information
        if i >= len(self.comp_data.index):
            self.refreshing_table = True
            item.setText('')
            self.refreshing_table = False
            return

        # In case the user is editing something other than FSD
        if not (2 <= j <= 4):
            error_message = "Error: cannot edit this cell."
            QMessageBox.critical(self, "Invalid Access", error_message)

            self.refreshing_table = True
            item.setText(str(self.comp_data.iloc[i][column]))
            self.refreshing_table = False
            return
<<<<<<< HEAD

=======
        new_val = item.text()
        
        # Catch invalid entry fields
        if(2 <= j <=4):
            try:
                int(new_val)
                if(int(new_val)>10 or int(new_val)<1): 0/0
            except:
                new_val = 1
                self.table_widget.setItem(i, j, QTableWidgetItem(str(new_val)))
        elif(5 <= j <=8):
            try:
                float(new_val)
            except:
                new_val = 0.0
                self.table_widget.setItem(i, j, QTableWidgetItem(str(new_val)))
                
            
        column = self.FAIL_MODE_COLUMNS[j]
>>>>>>> ff1f1edc
        row = self.comp_fails["cf_id"] == self.comp_data.iloc[i]["cf_id"]
        self.refreshing_table = True

<<<<<<< HEAD
        try:
            self.comp_fails.loc[row, column] = self.FAIL_MODE_COLUMN_TYPES[j](new_val)
        except ValueError:
            self.refreshing_table = True
            item.setText(str(self.comp_data.iloc[i, j + 3]))
            self.refreshing_table = False

            error_message = "Error: invalid input for given cell."
            QMessageBox.critical(self, "Value Error", error_message)
            return

        new_rpn = int(
            (
                self.comp_fails.loc[row, "frequency"]
                * self.comp_fails.loc[row, "severity"]
                * self.comp_fails.loc[row, "detection"]
            ).iloc[0]
        )
        self.comp_fails.loc[row, "rpn"] = new_rpn
        self.table_widget.setItem(i, 1, QTableWidgetItem(str(new_rpn)))
=======
        self.comp_fails.loc[row, column] = self.FAIL_MODE_COLUMN_TYPES[j](int(float(new_val)))

        # If the user is updating FSD
        if 2 <= j <= 4:
            new_rpn = int(
                (
                    self.comp_fails.loc[row, "frequency"]
                    * self.comp_fails.loc[row, "severity"]
                    * self.comp_fails.loc[row, "detection"]
                ).iloc[0]
            )
            self.comp_fails.loc[row, "rpn"] = new_rpn
            self.table_widget.setItem(i, 1, QTableWidgetItem(str(new_rpn)))
>>>>>>> ff1f1edc

        rpn_item = self.table_widget.item(i, 1)
        if new_rpn > self.risk_threshold:
            rpn_item.setBackground(QColor(255, 102, 102))  # muted red
        else:
            rpn_item.setBackground(QColor(102, 255, 102))  # muted green
        self.refreshing_table = False

    # Saves local values to the database
    def save_sql(self) -> None:
        for _, row in self.comp_fails.iterrows():
            self.exec_SQL(
                f"""
                UPDATE local_comp_fails
                SET frequency={row["frequency"]},
                    severity={row["severity"]},
                    detection={row["detection"]},
                    lower_bound={row["lower_bound"]},
                    best_estimate={row["best_estimate"]},
                    upper_bound={row["upper_bound"]},
                    mission_time={row["mission_time"]}
                WHERE
                    cf_id={row["cf_id"]}
                """
            )

    """
    Refreshes table to the previous page.
    """

    def show_previous(self):
        # so that it doesn't go below 0
        self.selected_index = max(0, self.selected_index - self.max_ids)
        self.populate_table(self.table_widget, self.comp_fails)

    """
    Description: Refreshes statistics table to the previous page.
    """

    def show_previous_stats(self):
        # so that it doesn't go below 0
        self.selected_index_stats = max(
            0, self.selected_index_stats - self.max_ids_stats
        )
        self.populate_table(self.table_widget_stats, self.comp_fails)

    """
    Refreshes table to the next page.
    """

    def show_next(self):
        component_name = self.component_name_field.currentText()
        component_data = database_data.get(component_name, [])
        total_pages = len(component_data) // self.max_ids
        if len(component_data) % self.max_ids != 0:
            total_pages += 1

        if self.selected_index + self.max_ids < len(component_data):
            self.selected_index += self.max_ids
        elif (
            self.selected_index + self.max_ids >= len(component_data)
            and self.selected_index // self.max_ids < total_pages - 1
        ):
            self.selected_index = (total_pages - 1) * self.max_ids
        self.populate_table(self.table_widget, self.comp_fails)

    """
    Refreshes statistics table to the next page.
    """

    def show_next_stats(self):
        component_name = self.component_name_field_stats.currentText()
        component_data = database_data.get(component_name, [])
        total_pages = len(component_data) // self.max_ids_stats
        if len(component_data) % self.max_ids_stats != 0:
            total_pages += 1

        if self.selected_index_stats + self.max_ids_stats < len(component_data):
            self.selected_index_stats += self.max_ids_stats
        elif (
            self.selected_index_stats + self.max_ids_stats >= len(component_data)
            and self.selected_index_stats // self.max_ids_stats < total_pages - 1
        ):
            self.selected_index_stats = (total_pages - 1) * self.max_ids_stats
        self.populate_table(self.table_widget_stats, self.comp_fails)

    """
    Gives user the option to download displayed figure.
    """

    def download_chart(self, figure):
        file_path, _ = QFileDialog.getSaveFileName(
            self, "Save Image", "", "JPEG (*.jpg);;All Files (*)"
        )
        self.main_figure
        figure.savefig(file_path, format="jpg", dpi=300)

    def ask_questions(self):
        if self.qindex < len(self.questions):
            reply = QMessageBox.question(
                self,
                "Question",
                self.questions[self.qindex],
                QMessageBox.Yes | QMessageBox.No,
                QMessageBox.No,
            )

            if reply == QMessageBox.Yes:
                self.counter += 1

            self.qindex += 1
            self.ask_questions()
        else:
            self.show_recommendation()

    def show_recommendation(self):
        QMessageBox.information(
            self, "Recommendation", self.RECOMMENDATIONS[self.counter]
        )

    def filter_components(self, search_query):
        filtered_components = [
            component
            for component in self.components["name"]
            if search_query.lower() in component.lower()
        ]
        self.populate_component_dropdown(filtered_components)

    def populate_component_dropdown(self, components):
        self.component_name_field.clear()
        self.component_name_field.addItem("Select a Component")
        for name in components:
            self.component_name_field.addItem(name)


if __name__ == "__main__":
    app = QApplication(sys.argv)
    window = MainWindow()
    window.show()
    sys.exit(app.exec_())<|MERGE_RESOLUTION|>--- conflicted
+++ resolved
@@ -1070,15 +1070,8 @@
         self.conn.commit()
 
     # Saves individual values in the UI to self.comp_fails
-<<<<<<< HEAD
     def save_to_df(self, item) -> None:
         if self.refreshing_table or not hasattr(self, "comp_data"):
-=======
-    def save_to_df(self, item: QTableWidgetItem) -> None:
-        if self.refreshing_table:
-            return
-        if not hasattr(self, "comp_data"):
->>>>>>> ff1f1edc
             return
 
         i, j = item.row(), item.column()
@@ -1101,33 +1094,10 @@
             item.setText(str(self.comp_data.iloc[i][column]))
             self.refreshing_table = False
             return
-<<<<<<< HEAD
-
-=======
-        new_val = item.text()
-        
-        # Catch invalid entry fields
-        if(2 <= j <=4):
-            try:
-                int(new_val)
-                if(int(new_val)>10 or int(new_val)<1): 0/0
-            except:
-                new_val = 1
-                self.table_widget.setItem(i, j, QTableWidgetItem(str(new_val)))
-        elif(5 <= j <=8):
-            try:
-                float(new_val)
-            except:
-                new_val = 0.0
-                self.table_widget.setItem(i, j, QTableWidgetItem(str(new_val)))
-                
-            
-        column = self.FAIL_MODE_COLUMNS[j]
->>>>>>> ff1f1edc
+
         row = self.comp_fails["cf_id"] == self.comp_data.iloc[i]["cf_id"]
         self.refreshing_table = True
 
-<<<<<<< HEAD
         try:
             self.comp_fails.loc[row, column] = self.FAIL_MODE_COLUMN_TYPES[j](new_val)
         except ValueError:
@@ -1148,21 +1118,6 @@
         )
         self.comp_fails.loc[row, "rpn"] = new_rpn
         self.table_widget.setItem(i, 1, QTableWidgetItem(str(new_rpn)))
-=======
-        self.comp_fails.loc[row, column] = self.FAIL_MODE_COLUMN_TYPES[j](int(float(new_val)))
-
-        # If the user is updating FSD
-        if 2 <= j <= 4:
-            new_rpn = int(
-                (
-                    self.comp_fails.loc[row, "frequency"]
-                    * self.comp_fails.loc[row, "severity"]
-                    * self.comp_fails.loc[row, "detection"]
-                ).iloc[0]
-            )
-            self.comp_fails.loc[row, "rpn"] = new_rpn
-            self.table_widget.setItem(i, 1, QTableWidgetItem(str(new_rpn)))
->>>>>>> ff1f1edc
 
         rpn_item = self.table_widget.item(i, 1)
         if new_rpn > self.risk_threshold:
