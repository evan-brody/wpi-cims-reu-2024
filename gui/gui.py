--- conflicted
+++ resolved
@@ -650,15 +650,6 @@
             
         self.refreshing_table = False
         
-<<<<<<< HEAD
-        """
-        rpn_item = self.table_widget.item(self.current_row, 1)
-        if int(rpn_item.text()) > self.read_risk_threshold():
-            rpn_item.setBackground(QColor(255, 102, 102))  # muted red
-        else:
-            rpn_item.setBackground(QColor(102, 255, 102))  # muted green
-        """
-=======
         
 
     def table_changed_main(self):
@@ -671,7 +662,6 @@
             print(self.comp_fails.iloc[self.current_row,self.current_column])
             """
             return
->>>>>>> de881674
             
     """
 
