--- conflicted
+++ resolved
@@ -732,15 +732,7 @@
 
         # error checking for the existence of a database.csv file
         try:
-<<<<<<< HEAD
             with open(os.getcwd()+'\\gui\\database.csv', newline='') as csvfile:
-=======
-            script_dir = os.path.dirname(os.path.abspath(__file__))
-
-            file_path = os.path.join(script_dir, "database.csv")
-
-            with open(file_path, newline="") as csvfile:
->>>>>>> 2302ef37
                 reader = csv.reader(csvfile)
                 next(reader)  # skip the header row
                 for row in reader:
