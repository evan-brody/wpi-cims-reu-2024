"""

Project: AI-Based FMECA Tool
2023 Contributors: Nicholas Grabill, Stephanie Wang
2024 Contributors: Evan Brody, Karl Ramus, Esther Yu
Description: Implements the tool's GUI
Industry Mentor: Dr. Yehia Khalil
2023 Academic Mentors: Dr. Frank Zou, Dr. Tharindu De Alwis, Hammed Olayinka
2024 Academic Mentors: Dr. Frank Zou, Dr. Tharindu De Alwis, Yanping Pei, Grace Cao

File(s):
1) gui.py
    1a) Runs GUI implemented in Python w/ PyQt5 framework
2) statistics.py
    2a) Statistical modeling and analysis w/ framework described in paper
3) database.csv
    3a) Holds data for the GUI
4) humanoid.csv
    4a) Holds data for the "Expert Humanoid in the Loop"

NSF REU Project under grant DMS-2244306 in Industrial Mathematics & Statistics sponsored by Collins Aerospace and
Worcester Polytechnic Institute.

### TASK LIST ###

TODO: Refactor the code so that it can generate Weibull/Rayleigh plots for any component using defaults if data isn't
      provided. (WIP, this will take more doing)
TODO: Add bathtub curve in Statistics tab with options for parameter changes. (WIP, just need to write some code)
DONE: RPN & FSD should be Ints

TODO: UI Bug fixes
    DONE: Not putting in risk acceptance threshold makes main tool crash when try to generate
    TODO: Tables are same size so labels are cut off
    DONE: generating weibull distribution in stats tab crashes
    DONE: generating rayleigh distribution in stats tab crashes
    DONE: generate plot in stats distribution crashes app unless you modify something first
    TODO: Source Plot1,2,3 from database instead of hardcoded
    TODO: Variable plot sizes in stats tab
    DONE: Download chart button downloads blank jpeg
    DONE: Read database pulls from csv not local storage/current modified database
    DONE: Auto-update RPN
    DONE: Save RPN values should save it to a file not just locally
    DONE: modifying FSD variables should auto save to local database instead of having button do it
    TODO: invalid FSD variables should throw out of bounds warnings
    DONE: all data modification should just be in the table, no need for textboxes
    DONE: FMEA and FMECA buttons exist but don't do anything 
    DONE: risk acceptance should autocolor when table is generated
    DONE: risk acceptance should autocolor when table is updated
    TODO: detectability recommendation should reset when selected component is changed
    DONE: read database at startup
    DONE: automatically update database
    DONE: stats show table without selecting crashes
    DONE: synced component select between tabs
    TODO: fix crash on invalid cell input
    TODO: auto refresh on statistics page
    TODO: make pie chart work
    DONE: Make "Refresh Table" reset to default values
    

DONE: bubbleplot should open to app and not browser
DONE: Search for components
DONE: generate_chart() if block to switch case
TODO: values() design fix, also figure out what it does ???
DONE: fix csv formatting. there shouldn't be spaces after commas
DONE: convert .csv to sqlite .db file
DONE: normalize database (in 4NF now i think?)
DONE: re-implement dictionary database as pandas dataframe, populated from SQLite database

DONE: create charts.py to hold all charting functions

"""

import os, sys, csv, sqlite3, stats
import pandas as pd
import numpy as np
import matplotlib.pyplot as plt
from mpl_toolkits.mplot3d.art3d import Poly3DCollection
from matplotlib.figure import Figure
from matplotlib.backends.backend_qt5agg import FigureCanvasQTAgg as FigureCanvas
from PyQt5.QtWidgets import *
from PyQt5.QtGui import *
from PyQt5.QtCore import *
from charts import Charts

database_data = {}

"""

Name: MainWindow
Type: class
Description: MainWindow class that holds all of our functions for the GUI.

"""


class MainWindow(QMainWindow):
    DEFAULT_RISK_THRESHOLD = 1
    CURRENT_DIRECTORY = os.path.dirname(os.path.abspath(__file__))
    DB_PATH = os.path.join(os.path.dirname(__file__), "..", "data")
    DB_NAME = "part_info.db"
    RECOMMENDATIONS = (
        "Recommended Detectability: 9-10 (Unacceptable)",
        "Recommended Detectability: 7-8 (Severe)",
        "Recommended Detectability: 4-6 (Medium)",
        "Recommended Detectability: 1-3 (Low)"
    )
    # Columns to show in the failure mode table.
    # These are DataFrame columns.
    FAIL_MODE_COLUMNS = (
        "desc",
        "rpn",
        "frequency",
        "severity",
        "detection",
        "lower_bound",
        "best_estimate",
        "upper_bound",
        "mission_time"
    )
    # The types associated with each.
    FAIL_MODE_COLUMN_TYPES = (str, int, int, int, int, float, float, float, float)
    # These are the actual labels to show.
    HORIZONTAL_HEADER_LABELS = [
        "Failure Modes",
        "RPN",
        "Frequency",
        "Severity",
        "Detectability",
        "Lower Bound (LB)",
        "Best Estimate (BE)",
        "Upper Bound (UB)",
        "Mission Time"
    ]

    """

    Name: __init__
    Type: function
    Description: Initializes baseline PyQt5 framework for connecting pieces of the GUI together.

    """

    def __init__(self):
        # These need to match one-to-one
        assert len(self.FAIL_MODE_COLUMNS) == len(self.FAIL_MODE_COLUMN_TYPES)

        # Initializes DataFrames.
        self.read_sql()

        # function call to read in the database.csv file before running the rest of the gui
        # self.read_data_from_csv()

        self.current_row = 0
        self.current_column = 0
        self.refreshing_table = False
        self.risk_threshold = self.DEFAULT_RISK_THRESHOLD

        super().__init__()
        self.setWindowTitle("Component Failure Modes and Effects Analysis (FMEA)")
        self.setGeometry(100, 100, 1000, 572)
        self.setStyleSheet(
            "QPushButton { color: white; background-color: #C02F1D; }"
            "QLabel { color: #C02F1D; font-weight: bold; }"
            "QTableWidget { gridline-color: #C02F1D; } "
            "QLineEdit { border: 2px solid #C02F1D; }"
        )

        # Creating tabs widget
        self.central_widget = QTabWidget(self)
        self.setCentralWidget(self.central_widget)

        # Creating the tabs
        self.user_instructions_tab = QWidget()  # Create a new tab
        self.central_widget.addTab(
            self.user_instructions_tab, "User Instructions"
        )  # Add the tab to the QTabWidget
        self.main_tool_tab = QWidget()  # Create a new tab
        self.central_widget.addTab(
            self.main_tool_tab, "Main Tool"
        )  # Add the tab to the QTabWidget
        self.statistics_tab = QWidget()  # Create a new tab
        self.central_widget.addTab(
            self.statistics_tab, "Statistics"
        )  # Add the tab to the QTabWidget
        self.database_view_tab = QWidget()  # Create a new tab
        self.central_widget.addTab(
            self.database_view_tab, "Database View"
        )  # Add the tab to the QTabWidget

        self._init_instructions_tab()

        self._init_database_view_tab()

        self._init_main_tab()

        self._init_stats_tab()

        self.counter = 0
        self.questions = [
            "Does this system have redundancy, i.e. multiple units of the same component/subsystem in the case one fails?",
            "Does this system have diversity, i.e. multiple components/subsystems that are responsible for the same function?",
            "Does this system have safety features, e.g. sensors, user-warnings, fail-safes?",
        ]
        self.qindex = 0
        self.charts = Charts(self)

    def __del__(self):
        self.save_sql()

    def _init_instructions_tab(self):
        ### START OF USER INSTRUCTIONS TAB SETUP ###

        # Create a QVBoxLayout instance
        layout = QVBoxLayout()

        # Create a QLabel instance and set the text
        instructions1 = QLabel("Welcome to the Component FMEA Risk Mitigation Tool!")
        instructions1.setAlignment(Qt.AlignCenter)  # Center the text
        instructions1.setStyleSheet(
            "QLabel {font-size: 30px;}"
        )  # Set the text color to black and increase the font size

        # Create QLabel instances for the logos
        logo1 = QLabel()
        logo2 = QLabel()

        # Create QPixmap instances with the logo images
        pixmap1 = QPixmap("images/Collins_Aerospace_Logo.png").scaled(
            100, 100, Qt.KeepAspectRatio
        )
        pixmap2 = QPixmap("images/WPI_Inst_Prim_FulClr.png").scaled(
            100, 100, Qt.KeepAspectRatio
        )

        # Set the QPixmap to the QLabel
        logo1.setPixmap(pixmap1)
        logo2.setPixmap(pixmap2)

        self.instructions2 = QWidget
        self.instructions2 = QTextEdit()
        self.instructions2.setText(
            """
        Please choose whether you want to complete an FMEA or FMECA analysis by clicking one of the buttons on the right!
        
        Here is some information regarding use:
        1. The “Main Tool” Tab allows the user to input a component name and a risk acceptance threshold and subsequently generate a table with that component’s failure modes and associated attributes in the database. These attributes include RPN, Frequency, Severity, Detection, and Lower Bound, Best Estimate, and Upper Bound (Failures Per Million Hours), all of which may-or-may-not have previously established values and are user-editable.
            - By filling in and saving the RPN values, the user is able to generate a bar and pie chart of those failure modes at any given time. The charts dynamically update with the table and can be regenerated via their respective buttons.
            - By filling in and saving the Frequency, Severity, and Detection values, the user is able to generate a 3D risk profile (a cuboid) and a 3D scatterplot of those failure modes at any given time. The color of these 3D plots ranges from green, yellow, and red to respectively reflect low, medium, and high-risk classifications extrapolated from a risk matrix.
            - The Lower Bound, Best Estimate, and Upper Bound values, given in Failures Per Million Hours (FPMH), are provided to guide the user to make an informed decision about an acceptable frequency value for its component. Furthermore, by hovering the mouse of the “Frequency” input text box, the user can receive a suggested frequency value based on the built-in “Humanoid in the Loop” mechanic.
    
        2. The “Database” tab allows the user to browse the entire database of components and their values for RPN, Frequency, Severity, Detection, Lower Bound, Best Estimate, and Upper Bound. Unestablished RPN values are automatically set to 1, while every other unestablished value is automatically set to 0. While component attribute values are editable, the user must always input a known component name from the database.

        3. The “Statistics tab allows the user to generate a neural network, regression, etc. [WORK IN PROGRESS]
        
        """
        )

        font = QFont()
        font.setPointSize(16)  # Set this to the desired size
        self.instructions2.setFont(font)

        # Set textEdit as ReadOnly
        self.instructions2.setReadOnly(True)

        # Create a QHBoxLayout for the header
        header_layout = QHBoxLayout()

        # Add the buttons to the header layout
        header_layout.addWidget(logo1)
        header_layout.addStretch(2)  # Add flexible space
        header_layout.addWidget(instructions1)
        header_layout.addStretch(2)  # Add flexible space
        header_layout.addWidget(logo2)

        # adding fmea/fmeca buttons to layout
<<<<<<< HEAD
        # fmea_button = QPushButton("FMEA")
        # fmeca_button = QPushButton("FMECA")
        # logos_buttons_layout = QVBoxLayout()
        # logos_buttons_layout.addWidget(fmea_button)
        # logos_buttons_layout.addWidget(fmeca_button)
=======
        fmea_button = QPushButton("FMEA")
        fmeca_button = QPushButton("FMECA")
        logos_buttons_layout = QVBoxLayout()
        logos_buttons_layout.addWidget(fmea_button)
        logos_buttons_layout.addWidget(fmeca_button)
>>>>>>> 77e1c3fd

        # Add the header layout and the instructions2 widget to the main layout
        # header_layout.addLayout(logos_buttons_layout)
        layout.addLayout(header_layout)
        layout.addWidget(self.instructions2)

        # Set the layout on the User Instructions tab
        self.user_instructions_tab.setLayout(layout)

        ### END OF USER INSTRUCTIONS TAB SETUP ###

    def _init_database_view_tab(self):
        ### START OF DATABASE VIEW TAB SETUP ###

        # Create the database view layout
        self.database_view_layout = QVBoxLayout(self.database_view_tab)

        # Create and add the read database button
        self.read_database_button = QPushButton("Refresh Database")
        self.read_database_button.clicked.connect(self.read_database)
        self.database_view_layout.addWidget(self.read_database_button)

        # Create and add the table widget for database view
        self.database_table_widget = QTableWidget()
        self.database_view_layout.addWidget(self.database_table_widget)

        self.read_database()
        ### END OF DATABASE VIEW TAB SETUP ###

    def _init_main_tab(self):
        ### START OF MAIN TAB SETUP ###

        # Create the main layout for the Main Tool tab
        self.main_layout = QHBoxLayout(self.main_tool_tab)

        # Create the left layout for input fields and table
        self.left_layout = QVBoxLayout()

        # Creating label to designate component selection
        self.component_selection = QLabel("Component Selection: ")
        self.left_layout.addWidget(self.component_selection)

        # Create and add the component name dropdown menu
        search_and_dropdown_layout = QHBoxLayout()

        self.component_search_field = QLineEdit(self)
        self.component_search_field.setPlaceholderText("Search for a component...")
        self.component_search_field.textChanged.connect(self.filter_components)
        search_and_dropdown_layout.addWidget(self.component_search_field)

        self.component_name_field = QComboBox(self)
        self.component_name_field.activated.connect(
            lambda: (
                self.component_name_field_stats.setCurrentText(
                    self.component_name_field.currentText()
                ),
                self.update_layout(),
            )
        )
        self.populate_component_dropdown(self.components["name"])
        search_and_dropdown_layout.addWidget(self.component_name_field)

        self.left_layout.addLayout(search_and_dropdown_layout)

        # Create and add the risk acceptance threshold field
        self.threshold_label = QLabel("Risk Acceptance Threshold:")
        self.threshold_field = QLineEdit()
<<<<<<< HEAD
        self.threshold_field.setText(str(self.DEFAULT_RISK_THRESHOLD))
        self.threshold_field.editingFinished.connect(lambda: (
            self.read_risk_threshold(),
            self.update_layout()
            )
=======
        self.threshold_field.setText(str(DEFAULT_RISK_THRESHOLD))
        self.threshold_field.editingFinished.connect(
            lambda: (self.read_risk_threshold(), self.update_layout())
>>>>>>> 77e1c3fd
        )
        self.threshold_field.setToolTip(
            "Enter the maximum acceptable RPN: must be a value between [1-1000]."
        )
        self.left_layout.addWidget(self.threshold_label)
        self.left_layout.addWidget(self.threshold_field)

        # Create and add the submit button
        self.submit_button = QPushButton("Reset to Default")
        self.submit_button.clicked.connect(
            lambda: (self.reset_df(), self.update_layout())
        )
        self.left_layout.addWidget(self.submit_button)

        # Create and add the table widget
        self.table_widget = QTableWidget()
        self.table_widget.setColumnCount(len(self.HORIZONTAL_HEADER_LABELS))
        self.table_widget.setHorizontalHeaderLabels(self.HORIZONTAL_HEADER_LABELS)
        self.table_widget.setColumnWidth(0, 150)  # ID
        self.table_widget.setColumnWidth(1, 150)  # Failure Mode
        self.table_widget.setColumnWidth(3, 150)  # RPN
        self.table_widget.setColumnWidth(4, 150)  # Frequency
        self.table_widget.setColumnWidth(5, 150)  # Severity
        self.table_widget.setColumnWidth(6, 150)  # Detectability
        self.table_widget.setColumnWidth(7, 150)  # Mission Time
        self.table_widget.setColumnWidth(8, 150)  # Lower Bound
        self.table_widget.setColumnWidth(9, 150)  # Best Estimate
        self.table_widget.setColumnWidth(10, 150)  # Upper Bound
        self.table_widget.verticalHeader().setDefaultSectionSize(32)
        self.table_widget.verticalHeader().setMaximumSectionSize(32)
        self.table_widget.verticalScrollBar().setMaximum(10 * 30)
        self.table_widget.itemChanged.connect(
            lambda item: (self.save_to_df(item), self.table_changed_main(item))
        )

        self.table_widget.cellClicked.connect(self.cell_clicked)
        self.left_layout.addWidget(self.table_widget)

        # Add the left layout to the main layout
        self.main_layout.addLayout(self.left_layout)
        self.main_layout.setStretchFactor(
            self.left_layout, 2
        )  # make the left layout 3 times wider than the right

        # Create the right layout for the chart
        self.right_layout = QVBoxLayout()

        # Create label for the graphing
        self.plotting_label = QLabel("Data Visualization: ")
        self.right_layout.addWidget(self.plotting_label)

        # Create dropdown menu for holding charts we want to give the option of generating
        self.chart_name_field_main_tool = QComboBox(self)
        self.chart_name_field_main_tool.addItem("Select a Chart")
        self.chart_name_field_main_tool.addItem("Bar Chart")
        self.chart_name_field_main_tool.addItem("Pie Chart")
        self.chart_name_field_main_tool.addItem("3D Risk Plot")
        self.chart_name_field_main_tool.addItem("Scatterplot")
        self.chart_name_field_main_tool.addItem("Bubbleplot")
        self.chart_name_field_main_tool.activated.connect(self.generate_main_chart)
        self.right_layout.addWidget(self.chart_name_field_main_tool)

        # Create the matplotlib figure and canvas
        self.main_figure = plt.figure()
        self.canvas = FigureCanvas(self.main_figure)
        self.right_layout.addWidget(self.canvas)

        # Create and add the generate chart button
        self.generate_chart_button = QPushButton("Generate Chart")
        self.generate_chart_button.clicked.connect(self.generate_main_chart)
        self.right_layout.addWidget(self.generate_chart_button)

        # Create and add the download chart button
        self.download_chart_button = QPushButton("Download Chart")
        self.download_chart_button.clicked.connect(
            lambda: self.download_chart(self.main_figure)
        )
        self.right_layout.addWidget(self.download_chart_button)

        # Add a stretch to the right layout
        self.right_layout.addStretch()

        # Add the right layout to the main layout
        self.main_layout.addLayout(self.right_layout)
        self.main_layout.setStretchFactor(
            self.right_layout, 2
        )  # the right layout stays with default size

        # Create a QHBoxLayout for the navigation buttons
        self.nav_button_layout = QHBoxLayout()

        # Initialize the selected index and the maximum number of IDs to show
        self.selected_index = 0
        self.max_ids = 10

        # Create and connect the navigation buttons
        self.prev_button = QPushButton("Previous")
        self.prev_button.clicked.connect(self.show_previous)
        self.nav_button_layout.addWidget(self.prev_button)

        # Add spacing between the buttons
        self.nav_button_layout.addSpacing(10)

        self.next_button = QPushButton("Next")
        self.next_button.clicked.connect(self.show_next)
        self.nav_button_layout.addWidget(self.next_button)

        # Add the nav_button_layout to the left layout
        self.left_layout.addLayout(self.nav_button_layout)

        # Create and add the save button

        # self.save_button = QPushButton("Save RPN Values")
        # self.save_button.clicked.connect(self.save_sql)
        # self.left_layout.addWidget(self.save_button)

        # Create and add the X, Y, and Z input fields and 3D plot
        # self.input_and_plot_layout = QVBoxLayout()
        # self.x_input_label = QLabel("Probability :")
        # self.x_input_field = QLineEdit()
        # self.x_input_field.setValidator(
        #     QDoubleValidator(0.99, 99.99, 2)
        # )  # This will only accept float values
        # self.x_input_field.setToolTip("Humanoid Recommendation: 9 or 10 (Unacceptable)")
        # self.left_layout.addWidget(self.x_input_label)
        # self.left_layout.addWidget(self.x_input_field)

        # self.y_input_label = QLabel("Severity:")
        # self.y_input_field = QLineEdit()
        # self.y_input_field.setValidator(
        #     QDoubleValidator(0.99, 99.99, 2)
        # )  # This will only accept float values
        # self.left_layout.addWidget(self.y_input_label)
        # self.left_layout.addWidget(self.y_input_field)

        # self.z_input_label = QLabel("Detection:")
        # self.z_input_field = QLineEdit()
        # self.z_input_field.setValidator(
        #     QDoubleValidator(0.99, 99.99, 2)
        # )  # This will only accept float values
        # self.left_layout.addWidget(self.z_input_label)
        # self.left_layout.addWidget(self.z_input_field)
        # self.x_input_field.textChanged.connect(self.on_rpn_item_changed)
        # self.y_input_field.textChanged.connect(self.on_rpn_item_changed)
        # self.z_input_field.textChanged.connect(self.on_rpn_item_changed)

        # Connect QLineEdit's textChanged signal to the on_rpn_item_changed

        ### END OF MAIN TAB SETUP ###

    def _init_stats_tab(self):
        ### START OF STATISTICS TAB SETUP ###

        # Create main layout
        main_layout_stats = QHBoxLayout(self.statistics_tab)

        # Left layout for component info and table
        left_layout_stats = QVBoxLayout()

        # Creating label to designate component selection
        self.component_selection_stats = QLabel("Component Selection: ")
        left_layout_stats.addWidget(self.component_selection_stats)

        # Create and add the component name dropdown menu
        self.component_name_field_stats = QComboBox(self)
        self.component_name_field_stats.addItem("Select a Component")
        self.component_name_field_stats.activated.connect(
            lambda: (
                self.component_name_field.setCurrentText(
                    self.component_name_field_stats.currentText()
                ),
                self.update_layout(),
            )
        )
        for name in self.components["name"]:
            self.component_name_field_stats.addItem(name)
        self.left_layout.addWidget(self.component_name_field_stats)
        left_layout_stats.addWidget(self.component_name_field_stats)

        # Create and add the submit button
        self.stat_submit_button = QPushButton("Show Table")
        self.stat_submit_button.clicked.connect(
            lambda: self.populate_table(self.table_widget_stats, self.comp_fails)
        )
        left_layout_stats.addWidget(self.stat_submit_button)

        # Create button for detectability recommendation
        self.detectability_button_stats = QPushButton(
            "Get Detectability Recommendation"
        )
        self.detectability_button_stats.clicked.connect(self.ask_questions)
        left_layout_stats.addWidget(self.detectability_button_stats)

        # Create and add the table widget
        self.table_widget_stats = QTableWidget()
        self.table_widget_stats.setColumnCount(len(self.HORIZONTAL_HEADER_LABELS))
        self.table_widget_stats.setHorizontalHeaderLabels(self.HORIZONTAL_HEADER_LABELS)
        self.table_widget_stats.setColumnWidth(0, 150)  # ID
        self.table_widget_stats.setColumnWidth(1, 150)  # Failure Mode
        self.table_widget_stats.setColumnWidth(3, 150)  # RPN
        self.table_widget_stats.setColumnWidth(4, 150)  # Frequency
        self.table_widget_stats.setColumnWidth(5, 150)  # Severity
        self.table_widget_stats.setColumnWidth(6, 150)  # Detectability
        self.table_widget_stats.setColumnWidth(7, 150)  # Mission Time
        self.table_widget_stats.setColumnWidth(8, 150)  # Lower Bound
        self.table_widget_stats.setColumnWidth(9, 150)  # Lower Bound
        self.table_widget_stats.setColumnWidth(10, 150)  # Best Estimate
        self.table_widget_stats.verticalHeader().setDefaultSectionSize(32)
        self.table_widget_stats.verticalHeader().setMaximumSectionSize(32)
        self.table_widget_stats.verticalScrollBar().setMaximum(10 * 30)
        left_layout_stats.addWidget(self.table_widget_stats)

        # Create a QHBoxLayout for the navigation buttons
        self.nav_button_layout_stats = QHBoxLayout()

        # Initialize the selected index and the maximum number of IDs to show
        self.selected_index_stats = 0
        self.max_ids_stats = 10

        # Create and connect the navigation buttons
        self.prev_button_stats = QPushButton("Previous")
        self.prev_button_stats.clicked.connect(self.show_previous_stats)
        self.nav_button_layout_stats.addWidget(self.prev_button_stats)

        # Add spacing between the buttons
        self.nav_button_layout_stats.addSpacing(10)

        self.next_button_stats = QPushButton("Next")
        self.next_button_stats.clicked.connect(self.show_next_stats)
        self.nav_button_layout_stats.addWidget(self.next_button_stats)

        # Add the nav_button_layout to the left layout
        left_layout_stats.addLayout(self.nav_button_layout_stats)

        # Creating right layout for graphs in stats tab
        right_layout_stats = QVBoxLayout()

        # Create label for the graphing
        self.stat_modeling_tag = QLabel("Statistical Modeling: ")
        right_layout_stats.addWidget(self.stat_modeling_tag)

        # Create dropdown menu for holding charts we want to give the option of generating
        self.chart_name_field_stats = QComboBox(self)
        self.chart_name_field_stats.addItem("Select a Chart")
        self.chart_name_field_stats.addItem("Weibull Distribution")
        self.chart_name_field_stats.addItem("Rayleigh Distribution")
        self.chart_name_field_stats.addItem("Bathtub Curve")
        right_layout_stats.addWidget(self.chart_name_field_stats)

        # Matplotlib canvases with tab widget (hardcoded for one component)
        self.stats_tab = QTabWidget()
        self.stats_tab_canvas1 = FigureCanvas(Figure())
        self.stats_tab_canvas2 = FigureCanvas(Figure())
        self.stats_tab_canvas3 = FigureCanvas(Figure())
        self.stats_tab.addTab(self.stats_tab_canvas1, "Failure Mode 1")
        self.stats_tab.addTab(self.stats_tab_canvas2, "Failure Mode 2")
        self.stats_tab.addTab(self.stats_tab_canvas3, "Failure Mode 3")
        right_layout_stats.addWidget(self.stats_tab)

        # Create and add the generate chart button
        self.generate_chart_button_stats = QPushButton("Generate Chart")
        self.generate_chart_button_stats.clicked.connect(self.generate_stats_chart)
        right_layout_stats.addWidget(self.generate_chart_button_stats)

        # Create and add the download chart button (non-functional)
        self.download_chart_button_stats = QPushButton("Download Chart")
        self.download_chart_button_stats.clicked.connect(
            lambda: self.download_chart(self.stats_tab_canvas1.figure)
        )
        right_layout_stats.addWidget(self.download_chart_button_stats)

        # Add left and right layouts to the main layout
        main_layout_stats.addLayout(left_layout_stats, 4)
        main_layout_stats.addLayout(right_layout_stats, 6)

        ### END OF STATISTICS TAB SETUP ###

    def update_layout(self):
        self.refreshing_table = True
        self.populate_table(self.table_widget, self.comp_fails)
        self.populate_table(self.table_widget_stats, self.comp_fails)
        self.generate_main_chart()

        for row in range(len(self.comp_data.index)):
            rpn_item = self.table_widget.item(row, 1)
            if int(rpn_item.text()) > self.risk_threshold:
                rpn_item.setBackground(QColor(255, 102, 102))  # muted red
            else:
                rpn_item.setBackground(QColor(102, 255, 102))  # muted green

        self.refreshing_table = False

    def table_changed_main(self, item):
        if self.refreshing_table:
            return
        self.populate_table(self.table_widget_stats, self.comp_fails)
        self.generate_main_chart()

    """

    Name: generate_chart
    Type: function
    Description: Uses dropdown menu to generate the desired chart in the main tool tab.

    """

    def generate_main_chart(self):
        match (self.chart_name_field_main_tool.currentText()):
            case "Bar Chart":
                self.charts.bar_chart()
            case "Pie Chart":
                self.charts.pie_chart()
            case "3D Risk Plot":
                self.charts.plot_3D([self.current_row, self.current_column])
            case "Scatterplot":
                self.charts.scatterplot()
            case "Bubbleplot":
                self.charts.bubble_plot()

    def generate_stats_chart(self):
        match (self.chart_name_field_stats.currentText()):
            case "Weibull Distribution":
                self.update_weibull_canvas()
            case "Rayleigh Distribution":
                self.update_rayleigh_canvas()
            case "Bathtub Curve":
                self.update_bathtub_canvas()

    """

    Name: bathtub
    Type: function
    Description: Invokes the bathtub function in stats.py to populate the canvas with a histogram PDF plot.

    """

    def update_bathtub_canvas(self):
        N = 1000
        T = 20
        t1 = 1
        t2 = 10

        self.stats_tab_canvas1.figure.clear()
        self.stats_tab_canvas2.figure.clear()
        self.stats_tab_canvas3.figure.clear()

        self.stats_tab.clear()

        fig1 = stats._bathtub(N, T, t1, t2)
        fig2 = stats._bathtub(N, T, t1, t2)
        fig3 = stats._bathtub(N, T, t1, t2)

        self.stats_tab_canvas1.figure = fig1
        self.stats_tab_canvas1.figure.tight_layout()
        self.stats_tab_canvas1.draw()
        self.stats_tab_canvas2.figure = fig2
        self.stats_tab_canvas2.figure.tight_layout()
        self.stats_tab_canvas2.draw()
        self.stats_tab_canvas3.figure = fig3
        self.stats_tab_canvas3.figure.tight_layout()
        self.stats_tab_canvas3.draw()

        # Add tabs after generating the graphs
        self.stats_tab.addTab(self.stats_tab_canvas1, "Plot 1")
        self.stats_tab.addTab(self.stats_tab_canvas2, "Plot 2")
        self.stats_tab.addTab(self.stats_tab_canvas3, "Plot 3")

    """
    
    Name: update_rayleigh_canvas
    Type: function
    Description: Invokes the rayleigh function in stats.py to populate the canvas with a histogram PDF plot.
    
    """

    def update_rayleigh_canvas(self):
        # Clear the existing figures before displaying new ones
        self.stats_tab_canvas1.figure.clear()
        self.stats_tab_canvas2.figure.clear()
        self.stats_tab_canvas3.figure.clear()

        # Clear the existing tabs
        self.stats_tab.clear()

        fig1 = stats._rayleigh(self.values())
        fig2 = stats._rayleigh(self.values())
        fig3 = stats._rayleigh(self.values())
        """
        if (
            self.component_name_field.currentText() == "Motor-Driven Pump"
        ):  # Idealy, this would be modified to search through the list of component neames instead of the names being specificed here
            # Get new figures from weibull()
            fig1 = stats._rayleigh(np.array([20.8, 125.0, 4.17]))
            print(fig1)
            fig2 = stats._rayleigh(np.array([1.0, 30.0, 1000.0]))
            fig3 = stats._rayleigh(np.array([4.17, 83.3, 417.0]))
        if (
            self.component_name_field.currentText() == "Motor-Operated Valves"
        ):  # Same here
            fig1 = stats._rayleigh(np.array([41.7, 125.0, 375.0]))
            fig2 = stats._rayleigh(np.array([83.3, 4170.0, 4.17]))
            fig3 = stats._rayleigh(np.array([2.5, 33.3, 250.0]))
        """

        # Update the canvas with the new figures
        self.stats_tab_canvas1.figure = fig1
        self.stats_tab_canvas1.figure.tight_layout()
        self.stats_tab_canvas1.draw()
        self.stats_tab_canvas2.figure = fig2
        self.stats_tab_canvas2.figure.tight_layout()
        self.stats_tab_canvas2.draw()
        self.stats_tab_canvas3.figure = fig3
        self.stats_tab_canvas3.figure.tight_layout()
        self.stats_tab_canvas3.draw()

        # Add tabs after generating the graphs
        self.stats_tab.addTab(self.stats_tab_canvas1, "Plot 1")
        self.stats_tab.addTab(self.stats_tab_canvas2, "Plot 2")
        self.stats_tab.addTab(self.stats_tab_canvas3, "Plot 3")

    """
    
    Name: updateWeibullCavas
    Type: function
    Description: Invokes the weibull function in stats.py to populate the cavas with a histogram PDF plot.
    
    """

    def update_weibull_canvas(self):
        # Clear the existing figures before displaying new ones
        self.stats_tab_canvas1.figure.clear()
        self.stats_tab_canvas2.figure.clear()
        self.stats_tab_canvas3.figure.clear()

        # Clear the existing tabs
        self.stats_tab.clear()

        fig1 = stats._weibull(self.values())
        fig2 = stats._weibull(self.values())
        fig3 = stats._weibull(self.values())

        """
        if (
            self.component_name_field_stats.currentText() == "Motor-Driven Pump"
        ):  # Fix to read through database
            # Get new figures from weibull()
            fig1 = stats._weibull(np.array([20.8, 125.0, 4.17]))
            fig2 = stats._weibull(np.array([1.0, 30.0, 1000.0]))
            fig3 = stats._weibull(np.array([4.17, 83.3, 417.0]))
        if (
            self.component_name_field_stats.currentText() == "Motor-Operated Valves"
        ):  # Fix to read through database (likely with currently unused values() function in stats.py)
            fig1 = stats._weibull(np.array([41.7, 125.0, 375.0]))
            fig2 = stats._weibull(np.array([83.3, 4170.0, 4.17]))
            fig3 = stats._weibull(np.array([2.5, 33.3, 250.0]))
        """

        # Update the canvas with the new figures
        self.stats_tab_canvas1.figure = fig1
        self.stats_tab_canvas1.figure.tight_layout()
        self.stats_tab_canvas1.draw()
        self.stats_tab_canvas2.figure = fig2
        self.stats_tab_canvas2.figure.tight_layout()
        self.stats_tab_canvas2.draw()
        self.stats_tab_canvas3.figure = fig3
        self.stats_tab_canvas3.figure.tight_layout()
        self.stats_tab_canvas3.draw()

        self.stats_tab.addTab(self.stats_tab_canvas1, "Plot 1")
        self.stats_tab.addTab(self.stats_tab_canvas2, "Plot 2")
        self.stats_tab.addTab(self.stats_tab_canvas3, "Plot 3")

    """

    Name: read_database
    Type: function
    Description: Function that initially clears the table and then repopulates it.

    """

    ### READS FROM CSV
    def read_database(self):
        self.database_table_widget.clear()

        try:
            script_dir = os.path.dirname(os.path.abspath(__file__))
            file_path = os.path.join(script_dir, "database.csv")

            with open(file_path, newline="") as csvfile:
                reader = csv.reader(csvfile)
                rows = list(reader)

                # Set the row count and column count for the table widget
                self.database_table_widget.setRowCount(len(rows))
                self.database_table_widget.setColumnCount(len(rows[0]))

                # Set the table headers
                headers = rows[0]
                self.database_table_widget.setHorizontalHeaderLabels(headers)

                # Populate the table widget with data
                for row_idx, row in enumerate(rows[1:]):
                    for col_idx, item in enumerate(row):
                        table_item = QTableWidgetItem(item)
                        self.database_table_widget.setItem(row_idx, col_idx, table_item)
        except FileNotFoundError:
            error_message = "Error: Could not find the database.csv file."
            QMessageBox.critical(self, "File Not Found", error_message)

    """

    Name: read_data_from_csv
    Type: function
    Description: Clears local database and repopulates it.

    """

    # DEPRECATED DO NOT USE
    # def read_data_from_csv(self):
    #     database_data.clear()
    #     self.database_data = {}
    #     script_dir = os.path.dirname(os.path.abspath(__file__))
    #     file_path = os.path.join(script_dir, "database.csv")

    #     # error checking for the existence of a database.csv file
    #     try:
    #         with open(file_path, newline="") as csvfile:
    #             reader = csv.reader(csvfile)
    #             next(reader)  # skip the header row
    #             for row in reader:
    #                 # setting component name to be the element at position [X , ...]
    #                 component_name = row[0]
    #                 # creating the element in the database for a new component if not already present
    #                 if component_name not in database_data:
    #                     database_data[component_name] = []
    #                 # filling the list for holding information for a component's failure modes
    #                 database_data[component_name].append(
    #                     {
    #                         "id": int(row[1]),
    #                         "failure_mode": row[2],
    #                         "rpn": float(row[3]),
    #                         "lower_bound": float(row[4]),
    #                         "best_estimate": float(row[5]),
    #                         "upper_bound": float(row[6]),
    #                         "frequency": float(row[7]),
    #                         "severity": float(row[8]),
    #                         "detectability": float(row[9]),
    #                         "mission_time": float(row[10]),
    #                     }
    #                 )
    #     except FileNotFoundError:
    #         error_message = "Error: Could not find the database.csv file."
    #         QMessageBox.critical(self, "File Not Found", error_message)

    #     return database_data

    """
    Pulls default data from part_info.db and stores it in a pandas DataFrame.
    """

    def read_sql(self) -> None:
        DB_PATH = os.path.abspath(
            os.path.join(self.CURRENT_DIRECTORY, self.DB_PATH, self.DB_NAME)
        )
        if not os.path.isfile(DB_PATH):
            raise FileNotFoundError("could not find database file.")
        self.conn = sqlite3.connect(DB_PATH)
        self.components = pd.read_sql_query("SELECT * FROM components", self.conn)
        self.fail_modes = pd.read_sql_query("SELECT * FROM fail_modes", self.conn)
        self.default_comp_fails = pd.read_sql_query(
            "SELECT * FROM comp_fails", self.conn
        )
        self.comp_fails = pd.read_sql_query("SELECT * FROM local_comp_fails", self.conn)
        # Calculates RPN = Frequency * Severity * Detection
        self.default_comp_fails.insert(
            3,
            "rpn",
            [
                int(row["frequency"] * row["severity"] * row["detection"])
                for _, row in self.comp_fails.iterrows()
            ],
            True,
        )
        self.comp_fails.insert(
            3,
            "rpn",
            [
                int(row["frequency"] * row["severity"] * row["detection"])
                for _, row in self.comp_fails.iterrows()
            ],
            True,
        )

    def reset_df(self) -> None:
        if not (hasattr(self, "comp_fails") and hasattr(self, "default_comp_fails")):
            return
        self.comp_fails = self.default_comp_fails.copy()

    def read_risk_threshold(self):
        try:
            risk_threshold = float(self.threshold_field.text())
            # error checking for risk value threshold
            if not (1 <= risk_threshold <= 1000):
                error_message = "Error: Please re-enter a risk threshold value between 1 and 1000, inclusive."
                QMessageBox.critical(self, "Value Error", error_message)
        except:
            risk_threshold = self.DEFAULT_RISK_THRESHOLD
        self.risk_threshold = risk_threshold
        return risk_threshold

    """
    Populates a table with failure modes associated with a specific component.
    """

    def populate_table(self, table_widget, data_source) -> None:
        # clear existing table data (does not affect underlying database)
        table_widget.clearContents()

        # retrieve component name from text box
        component_name = self.component_name_field.currentText()

        # Update the column header for "Failure Mode"
        header_labels_static = self.HORIZONTAL_HEADER_LABELS[1:]
        table_widget.setHorizontalHeaderLabels(
            [f"{component_name} Failure Modes"] + header_labels_static
        )

        # Update the maximum number of IDs to show
        self.max_ids = 10

        # drop_duplicates shouldn't be necessary here, since components are unique. Just in case, though.
        # np.sum is a duct-tapey way to convert to int, since you can't directly
        self.comp_id = np.sum(
            self.components[
                self.components["name"] == component_name
            ].drop_duplicates()["id"]
        )

        self.comp_data = (
            data_source[data_source["comp_id"] == self.comp_id]
            .head(self.max_ids)
            .reset_index(drop=True)
        )

        self.comp_data = pd.merge(
            self.fail_modes, self.comp_data, left_on="id", right_on="fail_id"
        )

        # id column is identical to fail_id column, so we can drop it.
        self.comp_data = self.comp_data.drop(columns="id")

        # Set the row count of the table widget
        table_widget.setRowCount(self.max_ids)

        for row, data in self.comp_data.iterrows():
            for i, key in enumerate(self.FAIL_MODE_COLUMNS):
                table_widget.setItem(row, i, QTableWidgetItem(str(data[key])))

    """
    Records the location of a cell when it's clicked.
    """

    def cell_clicked(self, row, column):
        self.current_row = row
        self.current_column = column

    """
    TODO: get lower bound, geometric mean, and upper bound from dataset, for the component passed in
    """

    def values(self):
        # print(self.comp_data)
        component_name = self.component_name_field.currentText()

        values1 = np.array(
            [20.8, 125.0, 4.17]
        )  # lower bound, geometric mean, and upper bound
        values2 = np.array([1.0, 30.0, 1000.0])
        values3 = np.array([4.17, 83.3, 417.0])
        values4 = np.array([41.7, 125.0, 375.0])
        values5 = np.array([83.3, 4170.0, 4.17])
        values6 = np.array([2.5, 33.3, 250.0])

        if component_name == "Motor-Driven Pump":
            return values1
        elif component_name == "Motor-Operated Valves":
            return values4
        else:
            return np.array([1, 1, 1])

    """
    Retrieves frequency, severity, and detection values and calculates new RPN which is 
    pushed to the table widget.
    """

    # Deprecated, callback for fsd boxes in main

    # def on_rpn_item_changed(self):
    #     # Get the Frequency, Severity, and Detection values
    #     probability = (
    #         float(self.x_input_field.text()) if self.x_input_field.text() else 0
    #     )
    #     severity = float(self.y_input_field.text()) if self.y_input_field.text() else 0
    #     detection = float(self.z_input_field.text()) if self.z_input_field.text() else 0

    #     # Calculate the RPN
    #     rpn = probability * severity * detection

    #     # error checking for RPN value
    #     if (probability or severity or detection) < 1 or (
    #         probability or severity or detection
    #     ) > 10:
    #         error_message = "Error: Please re-enter values between 1 and 10, inclusive."
    #         QMessageBox.critical(self, "Value Error", error_message)
    #         return

    #     # Update the RPN value in the table/chart
    #     rpn_item = self.table_widget.item(self.current_row, 1)
    #     frequency_item = self.table_widget.item(self.current_row, 2)
    #     severity_item = self.table_widget.item(self.current_row, 3)
    #     detectability_item = self.table_widget.item(self.current_row, 4)

    #     if rpn_item:
    #         rpn_item.setText(str(rpn))
    #         if rpn > self.risk_threshold:
    #             rpn_item.setBackground(QColor(255, 102, 102))  # muted red
    #         else:
    #             rpn_item.setBackground(QColor(102, 255, 102))  # muted green

    #     if frequency_item:
    #         frequency_item.setText(str(probability))
    #     if severity_item:
    #         severity_item.setText(str(severity))
    #     if detectability_item:
    #         detectability_item.setText(str(detection))

    """
    Saves RPN, frequency, severity, and detectability values to the local database.
    """

    # DEPRECATED DO NOT USE
    # def save_values(self):
    #     component_name = self.component_name_field.currentText()
    #     component_data = database_data.get(component_name, [])

    #     for row in range(self.table_widget.rowCount()):
    #         rpn_item = self.table_widget.item(row, 2)
    #         frequency_item = self.table_widget.item(row, 3)
    #         severity_item = self.table_widget.item(row, 4)
    #         detectability_item = self.table_widget.item(row, 5)
    #         mission_time = self.table_widget.item(row, 6)

    #         if rpn_item:
    #             component_data[row + self.selected_index]["rpn"] = (
    #                 float(frequency_item.text())
    #                 * float(mission_time.text())
    #                 * float(severity_item.text())
    #                 * float(detectability_item.text())
    #             )
    #         if frequency_item:
    #             component_data[row + self.selected_index]["frequency"] = float(
    #                 frequency_item.text()
    #             )
    #         if severity_item:
    #             component_data[row + self.selected_index]["severity"] = float(
    #                 severity_item.text()
    #             )
    #         if detectability_item:
    #             component_data[row + self.selected_index]["detectability"] = float(
    #                 detectability_item.text()
    #             )
    #         if mission_time:
    #             component_data[row + self.selected_index]["mission_time"] = float(
    #                 mission_time.text()
    #             )

    #     # Update the database with the modified component data
    #     database_data[component_name] = component_data

    # Executes and commits an SQL query on this window's database connection
    def exec_SQL(self, query) -> None:
        self.conn.execute(query)
        self.conn.commit()

    # Saves individual values in the UI to self.comp_fails
    def save_to_df(self, item) -> None:
        if self.refreshing_table:
            return
        if not hasattr(self, "comp_data"):
            return
        i, j = item.row(), item.column()
        # In case the user is editing a cell below the displayed information.
        if i >= len(self.comp_data.index):
            return
        new_val = item.text()
        column = self.FAIL_MODE_COLUMNS[j]

        row = self.comp_fails["cf_id"] == self.comp_data.iloc[i]["cf_id"]

        self.comp_fails.loc[row, column] = self.FAIL_MODE_COLUMN_TYPES[j](new_val)

        # If the user is updating FSD
        if 2 <= j <= 4:
            new_rpn = int(
                (
                    self.comp_fails.loc[row, "frequency"]
                    * self.comp_fails.loc[row, "severity"]
                    * self.comp_fails.loc[row, "detection"]
                ).iloc[0]
            )
            self.comp_fails.loc[row, "rpn"] = new_rpn
            self.table_widget.setItem(i, 1, QTableWidgetItem(str(new_rpn)))
            i, j = item.row(), item.column()

            rpn_item = self.table_widget.item(i, 1)
            if int(rpn_item.text()) > self.risk_threshold:
                rpn_item.setBackground(QColor(255, 102, 102))  # muted red
            else:
                rpn_item.setBackground(QColor(102, 255, 102))  # muted green

    # Saves local values to the database
    def save_sql(self) -> None:
        for _, row in self.comp_fails.iterrows():
            self.exec_SQL(
                f"""
                UPDATE local_comp_fails
                SET frequency={row["frequency"]},
                    severity={row["severity"]},
                    detection={row["detection"]},
                    lower_bound={row["lower_bound"]},
                    best_estimate={row["best_estimate"]},
                    upper_bound={row["upper_bound"]},
                    mission_time={row["mission_time"]}
                WHERE
                    comp_id={row["comp_id"]} AND fail_id={row["fail_id"]}
                """
            )

    """
    Refreshes table to the previous page.
    """

    def show_previous(self):
        # so that it doesn't go below 0
        self.selected_index = max(0, self.selected_index - self.max_ids)
        self.populate_table(self.table_widget, self.comp_fails)

    """
    Description: Refreshes statistics table to the previous page.
    """

    def show_previous_stats(self):
        # so that it doesn't go below 0
        self.selected_index_stats = max(
            0, self.selected_index_stats - self.max_ids_stats
        )
        self.populate_table(self.table_widget_stats, self.comp_fails)

    """
    Refreshes table to the next page.
    """

    def show_next(self):
        component_name = self.component_name_field.currentText()
        component_data = database_data.get(component_name, [])
        total_pages = len(component_data) // self.max_ids
        if len(component_data) % self.max_ids != 0:
            total_pages += 1

        if self.selected_index + self.max_ids < len(component_data):
            self.selected_index += self.max_ids
        elif (
            self.selected_index + self.max_ids >= len(component_data)
            and self.selected_index // self.max_ids < total_pages - 1
        ):
            self.selected_index = (total_pages - 1) * self.max_ids
        self.populate_table(self.table_widget, self.comp_fails)

    """
    Refreshes statistics table to the next page.
    """

    def show_next_stats(self):
        component_name = self.component_name_field_stats.currentText()
        component_data = database_data.get(component_name, [])
        total_pages = len(component_data) // self.max_ids_stats
        if len(component_data) % self.max_ids_stats != 0:
            total_pages += 1

        if self.selected_index_stats + self.max_ids_stats < len(component_data):
            self.selected_index_stats += self.max_ids_stats
        elif (
            self.selected_index_stats + self.max_ids_stats >= len(component_data)
            and self.selected_index_stats // self.max_ids_stats < total_pages - 1
        ):
            self.selected_index_stats = (total_pages - 1) * self.max_ids_stats
        self.populate_table(self.table_widget_stats, self.comp_fails)

    """
    Gives user the option to download displayed figure.
    """

    def download_chart(self, figure):
        file_path, _ = QFileDialog.getSaveFileName(
            self, "Save Image", "", "JPEG (*.jpg);;All Files (*)"
        )
        self.main_figure
        figure.savefig(file_path, format="jpg", dpi=300)

    def ask_questions(self):
        if self.qindex < len(self.questions):
            reply = QMessageBox.question(
                self,
                "Question",
                self.questions[self.qindex],
                QMessageBox.Yes | QMessageBox.No,
                QMessageBox.No,
            )

            if reply == QMessageBox.Yes:
                self.counter += 1

            self.qindex += 1
            self.ask_questions()
        else:
            self.show_recommendation()

    def show_recommendation(self):
        QMessageBox.information(
            self, "Recommendation", self.RECOMMENDATIONS[self.counter]
        )

    def filter_components(self, search_query):
        filtered_components = [
            component
            for component in self.components["name"]
            if search_query.lower() in component.lower()
        ]
        self.populate_component_dropdown(filtered_components)

    def populate_component_dropdown(self, components):
        self.component_name_field.clear()
        self.component_name_field.addItem("Select a Component")
        for name in components:
            self.component_name_field.addItem(name)


if __name__ == "__main__":
    app = QApplication(sys.argv)
    window = MainWindow()
    window.show()
    sys.exit(app.exec_())<|MERGE_RESOLUTION|>--- conflicted
+++ resolved
@@ -273,19 +273,11 @@
         header_layout.addWidget(logo2)
 
         # adding fmea/fmeca buttons to layout
-<<<<<<< HEAD
         # fmea_button = QPushButton("FMEA")
         # fmeca_button = QPushButton("FMECA")
         # logos_buttons_layout = QVBoxLayout()
         # logos_buttons_layout.addWidget(fmea_button)
         # logos_buttons_layout.addWidget(fmeca_button)
-=======
-        fmea_button = QPushButton("FMEA")
-        fmeca_button = QPushButton("FMECA")
-        logos_buttons_layout = QVBoxLayout()
-        logos_buttons_layout.addWidget(fmea_button)
-        logos_buttons_layout.addWidget(fmeca_button)
->>>>>>> 77e1c3fd
 
         # Add the header layout and the instructions2 widget to the main layout
         # header_layout.addLayout(logos_buttons_layout)
@@ -353,17 +345,11 @@
         # Create and add the risk acceptance threshold field
         self.threshold_label = QLabel("Risk Acceptance Threshold:")
         self.threshold_field = QLineEdit()
-<<<<<<< HEAD
         self.threshold_field.setText(str(self.DEFAULT_RISK_THRESHOLD))
         self.threshold_field.editingFinished.connect(lambda: (
             self.read_risk_threshold(),
             self.update_layout()
             )
-=======
-        self.threshold_field.setText(str(DEFAULT_RISK_THRESHOLD))
-        self.threshold_field.editingFinished.connect(
-            lambda: (self.read_risk_threshold(), self.update_layout())
->>>>>>> 77e1c3fd
         )
         self.threshold_field.setToolTip(
             "Enter the maximum acceptable RPN: must be a value between [1-1000]."
