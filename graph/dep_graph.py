--- conflicted
+++ resolved
@@ -32,14 +32,6 @@
     def connect_paths(self, p_a: set, p_b: set) -> set:
         return { p[0] + p[1][1:] for p in product(p_a, p_b) }
 
-        # member_paths stores 
-        self.member_paths = np.empty((self.MAX_VERTICES, self.MAX_VERTICES), dict)
-        # Technically this could be a 5-dimensional array to avoid resizing and
-        # provide faster lookup but we'd need more RAM for that
-
-        # Maps ordered sets of edges to their AND-combined weight
-        self.path_weights = {}
-
     def scl_or_scl(self, a: float, b: float) -> float:
         return 1 - (1 - a) * (1 - b)
     
@@ -80,17 +72,12 @@
         self.A_collapse[n:n + d, :n + d] = 0
         self.A_collapse[:n, n:n + d] = 0
 
-<<<<<<< HEAD
-        self.member_paths[n:n + d, :n + d] = dict()
-        self.member_paths[:n, n:n + d] = dict()
-=======
         # This needs to be a for-loop so that it's
         # not all the same set
         for i, j in product(range(n, n + d), range(n + d)):
             self.member_paths[i, j] = set()
         for i, j in product(range(n), range(n, n + d)):
             self.member_paths[i, j] = set()
->>>>>>> 9660118e
 
         self.n += d
 
@@ -146,17 +133,6 @@
                        range(greater_i + 1, n)):
             for i in range(n):
                 # j -> i OR (j -> a AND a -> i)
-<<<<<<< HEAD
-                new_path_weight = self.A_collapse[a, j] * self.A_collapse[i, a]
-                if new_path_weight:
-                    # OR-combine with existing connection
-                    self.A_collapse[i, j] = self.scl_or_scl(self.A_collapse[i, j], new_path_weight)
-
-                    # Add component paths of a -> i to j -> i
-                    a_i_paths = self.member_paths[i, a]
-                    self.member_paths[i, j][a] = self.scl_or_scl(a_contrib, new_path_weight)
-
-=======
                 new_path = self.A_collapse[a, j] * self.A_collapse[i, a]
                 if new_path:
                     self.A_collapse[i, j] = self.scl_or_scl(self.A_collapse[i, j], new_path)
@@ -165,7 +141,6 @@
                         self.connect_paths(self.member_paths[a, j], self.member_paths[i, a])
                     )
 
->>>>>>> 9660118e
             # self.A_collapse[:n, j] = self.vec_or_vec(
             #     self.A_collapse[:n, j], self.A_collapse[a, j] * self.A_collapse[:n, a]
             # )
@@ -315,27 +290,4 @@
 
     def calc_r(self, m) -> list:
         n = len(self.A[0])
-<<<<<<< HEAD
-        return self.mat_or_vec(np.identity(n, np.uint8) + np.ones((n, n), np.uint8) - reduce(np.multiply, [ self.exp_A_c(i) for i in range(1, m + 1) ]), self.r0)
-
-if __name__ == "__main__":
-    # Testing code
-    dg = DepGraph_CPUOptimized()
-
-    dg.add_vertices(['s', 'c', 'v', 'p'], [0.25, 0.25, 0.25, 0.25])
-    dg.add_edges([('s', 'v'), ('c', 'v'), ('v', 'p')], [1/3, 1/3, 1/3])
-
-    print(dg.calc_r())
-    
-    dg2 = DepGraph_RAMOptimized()
-
-    dg2.add_vertices(['s', 'c', 'v', 'p'], [0.25, 0.25, 0.25, 0.25])
-    dg2.add_edges([('s', 'v'), ('c', 'v'), ('v', 'p')], [1/3, 1/3, 1/3])
-
-    m = 2
-    print(dg2.calc_r(m))
-
-    print(dg.member_paths)
-=======
-        return self.mat_or_vec(np.identity(n, np.uint8) + np.ones((n, n), np.uint8) - reduce(np.multiply, [ self.exp_A_c(i) for i in range(1, m + 1) ]), self.r0)
->>>>>>> 9660118e
+        return self.mat_or_vec(np.identity(n, np.uint8) + np.ones((n, n), np.uint8) - reduce(np.multiply, [ self.exp_A_c(i) for i in range(1, m + 1) ]), self.r0)