# @file dep_graph.py
# @author Evan Brody
# @brief Provides backend graph functionality for dependency analysis

import numpy as np
from functools import reduce
from itertools import chain, product
from PyQt5.QtWidgets import QGraphicsRectItem

# TODO: figure out if we still need member_paths

class DepGraph:
    MAX_VERTICES = 512
    DEFAULT_EDGE_WEIGHT = 1
    DEFAULT_DR = 0.25
    J = np.ones((MAX_VERTICES, MAX_VERTICES), np.uint8)
    I = np.identity(MAX_VERTICES, np.uint8)

    def __init__(self) -> None:
        self.refi = {} # Maps QGraphicsRectItems to indices
        self.iref = np.empty((self.MAX_VERTICES,), QGraphicsRectItem) # Maps indices to QGraphicsRectItems

        # How many vertices we have
        self.n = 0
        # Direct risk vector
        self.r0 = np.empty((self.MAX_VERTICES,), np.double)
        # Adjacency matrix
        self.A = np.empty((self.MAX_VERTICES, self.MAX_VERTICES), np.double)
        # Path information. Updated when calc_r is called
        self.A_collapse = np.empty((self.MAX_VERTICES, self.MAX_VERTICES), np.double)
        # [i, j] = Count of paths j -> i with weight = 1
        # Probably doesn't need to be 64-bit but that can be figured out later
        self.one_count = np.empty((self.MAX_VERTICES, self.MAX_VERTICES), np.uint64)
        # For index [i, j] possible paths from j -> i with weights
        self.member_paths = np.empty((self.MAX_VERTICES, self.MAX_VERTICES), dict)

        self.A_c_inacc = False

    # For two sets of paths p_a and p_b, returns possible connections
    # {pa0 + pb0, pa0 + pb1, ..., pa1 + pb0, pa1 + pb1, ..., ...}
    def connect_paths(self, p_a: dict, p_b: dict) -> dict:
        return { p1 + p2[1:] : p_a[p1] * p_b[p2] for p1, p2 in product(p_a.keys(), p_b.keys()) }
    
    # For a set of path p, returns OR{p_0, p_1, ...}
    def combine_paths(self, pathset: dict) -> float:
        return 1 - reduce(lambda a,b: (1 - a) * (1 - b), pathset.values(), 1)

    # Returns if a is a subtuple of b
    def subtuple_match(self, a: tuple, b: tuple) -> bool:
        # This method could be a one-liner, but it's
        # significantly slower that way because of Python
        lena = len(a)
        for i in range(len(b) - lena + 1):
            if a == b[i:lena + i]:
                return True
        return False

    # P(a U b)
    def scl_or_scl(self, a: float, b: float) -> float:
        return 1 - (1 - a) * (1 - b)
    
    # a is the probability of OR{b, ...}
    # b is the event to remove
    def or_inv(self, a: float, b: float) -> float:
        if b == 1: raise Exception("or_inv passed b = 1")
        return (a - b) / (1 - b)
    
    # TODO: make these methods modify the arguments in-place ?
    def vec_or_vec(self, v1: np.ndarray, v2: np.ndarray) -> np.ndarray:
        n = self.n
        return self.J[0, :n] - np.multiply(self.J[0, :n] - v1, self.J[0, :n] - v2)

    def mat_or_vec(self, a: np.ndarray, v: np.ndarray) -> np.ndarray:
        lenv = len(v)
        return self.J[0, :lenv] - np.prod(self.J[:lenv, :lenv] - np.multiply(a, v), axis=1)

    def mat_or_mat(self, a: np.ndarray, b: np.ndarray) -> np.ndarray:
        res = np.empty((a.shape[0], b.shape[1]), np.double)
        
        for i, j in product(range(a.shape[0]), range(b.shape[1])):
            res[i, j] = 1 - np.prod(self.J[0, :a.shape[1]] - np.multiply(a[i], b.T[j]))
        
        return res
    
    def calc_A_c_full(self) -> np.ndarray:
        n = self.n
        A_c_full = np.ndarray((n, n), np.double)
        for i, j in product(range(n), repeat=2):
            A_c_full[i, j] = max(self.A_collapse[i, j], int(bool(self.one_count[i, j])))
        
        return A_c_full
    
    def add_vertices(self, refs: list, direct_risks: list=None) -> None:
        n = self.n
        d = len(refs)

        for i, ref in enumerate(refs):
            self.refi[ref] = n + i
            self.iref[n + i] = ref

        if direct_risks:
            self.r0[n:n + d] = direct_risks
        else:
            self.r0[n:n + d] = self.DEFAULT_DR

        self.A[n:n + d, :n + d] = 0
        self.A[:n, n:n + d] = 0

        self.A_collapse[n:n + d, :n + d] = 0
        self.A_collapse[:n, n:n + d] = 0

        self.one_count[n:n + d, :n + d] = 0
        self.one_count[:n, n:n + d] = 0

        # This needs to be a for-loop so that it's
        # not all the same dictionary
        for i, j in product(range(n, n + d), range(n + d)):
            self.member_paths[i, j] = dict()
        for i, j in product(range(n), range(n, n + d)):
            self.member_paths[i, j] = dict()

        self.n += d

    def add_vertex(self, ref: QGraphicsRectItem, direct_risk: float=None) -> None:
        n = self.n
        direct_risk = direct_risk if direct_risk else self.DEFAULT_DR
        self.refi[ref] = n
        self.iref[n] = ref

        self.r0[n] = direct_risk

        self.A[n, :n + 1] = 0
        self.A[:n, n] = 0

        self.A_collapse[n:n + 1, :n + 1] = 0
        self.A_collapse[:n, n:n + 1] = 0

        # This needs to be a for-loop so that it's
        # not all the same dictionary
        for j in range(n + 1):
            self.member_paths[n, j] = dict()
        for i in range(n):
            self.member_paths[i, n] = dict()

        self.n += 1

    # edge is a tuple (a, b) where a -> b
    def add_edge(self, edge: tuple, weight: float=None) -> None:
        n = self.n
        a, b = self.refi[edge[0]], self.refi[edge[1]]
        weight = weight if weight else self.DEFAULT_EDGE_WEIGHT
        self.A[b, a] = weight
        self.member_paths[b, a][(a, b)] = weight

        # Add to A-collapse by combining with existing connections
        if 1 == weight:
            self.one_count[b, a] += 1
        else:
            self.A_collapse[b, a] = self.scl_or_scl(
                self.A_collapse[b, a], weight
            )

        A_c_full = self.calc_A_c_full()

        # Collapse paths starting at a and passing through b
        for i in range(n):
            new_path = A_c_full[i, b]
            if new_path:
                new_path *= weight
                if 1 == new_path:
                    self.one_count[i, a] += 1
                else:
                    # a -> i OR (a -> b AND b -> i)
                    self.A_collapse[i, a] = self.scl_or_scl(
                        self.A_collapse[i, a], new_path
                    )

                # P[a -> i] U P[a -> b -> i]
                self.member_paths[i, a].update(
                    self.connect_paths(self.member_paths[b, a], self.member_paths[i, b])
                )

        # Make sure a doesn't loop on itself
        self.A_collapse[a, a] = 0
        self.one_count[a, a] = 0
        
        # Collapse other paths that pass through a to b
        # Skip a's and b's columns. A's because we already
        # calculated its values, b's because we don't care
        # about loops
        lesser_i, greater_i = min(a, b), max(a, b)
        for j in chain(range(lesser_i), \
                       range(lesser_i + 1, greater_i), \
                       range(greater_i + 1, n)):
            for i in range(n):
                # j -> i OR (j -> a AND a -> i)
                new_path = A_c_full[a, j] * A_c_full[i, a]
                if not new_path:
                    continue
                
                if 1 == new_path:
                    self.one_count[i, j] += 1
                else:
                    self.A_collapse[i, j] = self.scl_or_scl(self.A_collapse[i, j], new_path)
                
                # P[j -> i] U P[j -> a -> i] 
                self.member_paths[i, j].update(
                    self.connect_paths(self.member_paths[a, j], self.member_paths[i, a])
                )

        # Remove any loops we've created
        np.fill_diagonal(self.A_collapse[:n, :n], 0)
        np.fill_diagonal(self.one_count[:n, :n], 0)

    def add_edges(self, edges: list, weights: list=None) -> None:
        if None == weights:
            for e in edges:
                self.add_edge(e)
        else:
            for e, w in zip(edges, weights):
                self.add_edge(e, w)

    # edge is a tuple of integers (a, b) where a -> b
    def delete_edge_i(self, edge: tuple[int]) -> None:
        n = self.n
        a, b = edge

        A_c_full = self.calc_A_c_full()
        weight = A_c_full[b, a]
        self.A[b, a] = 0

        to_delete = []
        for i, j in product(range(n), repeat=2):
            for key in self.member_paths[i, j].keys():
                if not self.subtuple_match(edge, key):
                    continue

                to_delete.append((i, j, key))

        for i, j, key in to_delete:
            del self.member_paths[i, j][key]

<<<<<<< HEAD
        # Remove influence of deleted edge on other paths
        # Skip i = a, j = b because we'll deal with that separately
        for i, j in product(chain(range(a), range(a + 1, n)), chain(range(b), range(b + 1, n))):
            # (i -> a) AND (a -> b) AND (b -> j)
            # Note that (a -> b) is not all possible paths (a -> b),
            # but the specific edge we're deleting
            broken_path_weight = A_c_full[a, i] * weight * A_c_full[j, b]
            # Remove influence of (a -> b) on (i -> j)
            if 1 == broken_path_weight:
                self.one_count[j, i] -= 1
            else:
                self.A_collapse[j, i] = self.or_inv(
                    self.A_collapse[j, i], broken_path_weight
                )
    
        # Dealing with paths (a -> j)
        for j in chain(range(a), range(a + 1, n)):
            broken_path_weight = weight * A_c_full[j, b]
            if 1 == broken_path_weight:
                self.one_count[j, a] -= 1
            else:
                self.A_collapse[j, a] = self.or_inv(
                    self.A_collapse[j, a], broken_path_weight
                )

        # Dealing with paths (i -> b)
        for i in chain(range(b), range(b + 1, n)):
            broken_path_weight = A_c_full[a, i] * weight
            if 1 == broken_path_weight:
                self.one_count[b, i] -= 1
            else:
                self.A_collapse[b, i] = self.or_inv(
                    self.A_collapse[b, i], broken_path_weight
                )

        # Settling (a -> b)
        if 1 == weight:
            self.one_count[b, a] -= 1
        else:
            self.A_collapse[b, a] = self.or_inv(
                self.A_collapse[b, a], broken_path_weight
            )
            
=======
        self.A_c_inacc = True

>>>>>>> 8309e6d8
    # edge is a tuple of references (a, b) where (a -> b)
    def delete_edge(self, edge: tuple[QGraphicsRectItem]) -> None:
        self.delete_edge_i((self.refi[edge[0]], self.refi[edge[1]]))

    def delete_edges(self, edges: list) -> None:
        for e in edges:
            self.delete_edge(e)

    def delete_vertex(self, ref: QGraphicsRectItem) -> None:
        n = self.n
        vi = self.refi[ref]
        del self.refi[ref]

        self.iref[vi:n - 1] = self.iref[vi + 1:n]
        self.r0[vi:n - 1] = self.r0[vi + 1:n]

        # Delete edges before we lose their information
        for i, j in chain(product((vi,), range(n)), product(range(n), (vi,))):
            if self.A[i, j]:
                self.delete_edge_i((j, i))

        self.A[vi:n - 1, :n] = self.A[vi + 1:n, :n]
        self.A[:n - 1, vi:n - 1] = self.A[:n - 1, vi + 1:n]

        self.A_collapse[vi:n - 1, :n] = self.A_collapse[vi + 1:n, :n]
        self.A_collapse[:n - 1, vi:n - 1] = self.A_collapse[:n - 1, vi + 1:n]

        self.one_count[vi:n - 1, :n] = self.one_count[vi + 1:n, :n]
        self.one_count[:n - 1, vi:n - 1] = self.one_count[:n - 1, vi + 1:n]

        # Delete the dictionaries before copying back
        self.member_paths[vi, :n] = None
        self.member_paths[:n, vi] = None
        self.member_paths[vi:n - 1, :n] = self.member_paths[vi + 1:n, :n]
        self.member_paths[:n - 1, vi:n - 1] = self.member_paths[:n - 1, vi + 1:n]

        self.n -= 1

    def delete_vertices(self, refs: list) -> None:
        for ref in refs:
            self.delete_vertex(ref)

    def update_A_c(self) -> None:
        n = self.n
        A_c_full = self.calc_A_c_full()

<<<<<<< HEAD
        self.r = self.mat_or_vec(self.I[:n, :n] + A_c_full, self.r0[:n])
=======
        self.A_c_inacc = False
    
    def calc_r(self) -> np.ndarray:
        n = self.n
        if self.A_c_inacc:
            self.update_A_c()

        self.r = self.mat_or_vec(self.I[:n, :n] + self.A_collapse[:n, :n], self.r0[:n])
>>>>>>> 8309e6d8
        return self.r
    
    def get_r_dict(self) -> dict:
        return { self.iref[i] : risk for i, risk in enumerate(self.r) }

if __name__ == "__main__":
    ########### Testing code ################
    # Test 1
    dg = DepGraph()

    dg.add_vertices(['s', 'c', 'v', 'p'], [0.25] * 4)
    dg.add_edges([('s', 'v'), ('c', 'v'), ('v', 'p')], [1 / 3] * 3)

    print(dg.calc_r())

    # Test 2
    dg = DepGraph()
    dg.add_vertices(['a', 'b', 'c', 'd'], [0.25] * 4)
    dg.add_edge(('b', 'd'))
    dg.add_edge(('c', 'd'))
    dg.add_edge(('a', 'b'))
    dg.add_edge(('a', 'c'))
    n = dg.n

    print(dg.A[:n, :n])
    print(dg.A_collapse[:n, :n])
    print(dg.member_paths[3, 0])

    dg.delete_edge(('b', 'd'))
    dg.delete_edge(('c', 'd'))

    print()
    print(dg.A[:n, :n])
    print(dg.A_collapse[:n, :n])
    print(dg.member_paths[3, 0])
    print(dg.calc_r())

    # Test 3
    dg = DepGraph()
    dg.add_vertices(['a', 'b', 'c', 'd'], [0.25] * 4)
    dg.add_edge(('b', 'd'))
    dg.add_edge(('c', 'd'))
    dg.add_edge(('a', 'b'))
    dg.add_edge(('a', 'c'))
    n = dg.n

    print(dg.A[:n, :n])
    print(dg.A_collapse[:n, :n])
    print(dg.member_paths[3, 0])
    print("\nCALC_R")
    print(dg.calc_r())

    dg.delete_vertex('a')
    n = dg.n

    print()
    print(dg.A[:n, :n])
    print(dg.A_collapse[:n, :n])
    print(dg.member_paths[3, 0])
    print("\nCALC_R")
    print(dg.calc_r())

    print("TEST 4")

    dg = DepGraph()
    dg.add_vertices(['a', 'b', 'c', 'd'], [0.5] * 4)
    dg.add_edge(('c', 'd'), 1)
    dg.add_edge(('b', 'c'), 1)
    dg.add_edge(('a', 'b'), 1)

    n = dg.n
    print("\nInitial paths:")
    print(dg.A_collapse[:n, :n])
    print(dg.one_count[:n, :n])

    print("\nInitial r:")
    print(dg.calc_r())

    dg.delete_edge(('b', 'c'))

    print("\nFinal paths:")
    print(dg.A_collapse[:n, :n])
    print(dg.one_count[:n, :n])

    print("\nFinal r:")
    print(dg.calc_r())<|MERGE_RESOLUTION|>--- conflicted
+++ resolved
@@ -240,7 +240,6 @@
         for i, j, key in to_delete:
             del self.member_paths[i, j][key]
 
-<<<<<<< HEAD
         # Remove influence of deleted edge on other paths
         # Skip i = a, j = b because we'll deal with that separately
         for i, j in product(chain(range(a), range(a + 1, n)), chain(range(b), range(b + 1, n))):
@@ -284,10 +283,6 @@
                 self.A_collapse[b, a], broken_path_weight
             )
             
-=======
-        self.A_c_inacc = True
-
->>>>>>> 8309e6d8
     # edge is a tuple of references (a, b) where (a -> b)
     def delete_edge(self, edge: tuple[QGraphicsRectItem]) -> None:
         self.delete_edge_i((self.refi[edge[0]], self.refi[edge[1]]))
@@ -334,18 +329,7 @@
         n = self.n
         A_c_full = self.calc_A_c_full()
 
-<<<<<<< HEAD
         self.r = self.mat_or_vec(self.I[:n, :n] + A_c_full, self.r0[:n])
-=======
-        self.A_c_inacc = False
-    
-    def calc_r(self) -> np.ndarray:
-        n = self.n
-        if self.A_c_inacc:
-            self.update_A_c()
-
-        self.r = self.mat_or_vec(self.I[:n, :n] + self.A_collapse[:n, :n], self.r0[:n])
->>>>>>> 8309e6d8
         return self.r
     
     def get_r_dict(self) -> dict:
